pub mod asm;
pub mod build;
pub mod display;
pub mod folder;
pub mod types;
pub mod visitor;

use std::{
    collections::BTreeSet,
    iter::{empty, once},
    ops,
};

use powdr_number::{BigUint, DegreeType};
use schemars::JsonSchema;
use serde::{Deserialize, Serialize};

use self::{
    asm::{Part, SymbolPath},
    types::{FunctionType, Type, TypeScheme},
    visitor::Children,
};
use crate::SourceRef;

#[derive(Debug, PartialEq, Eq, Clone)]
pub struct PILFile(pub Vec<PilStatement>);

#[derive(Debug, PartialEq, Eq, PartialOrd, Ord, Clone)]
pub enum PilStatement {
    /// File name
    Include(SourceRef, String),
    /// Name of namespace and polynomial degree (constant)
    Namespace(SourceRef, SymbolPath, Expression),
    LetStatement(
        SourceRef,
        String,
        Option<TypeScheme<Expression>>,
        Option<Expression>,
    ),
    PolynomialDefinition(SourceRef, String, Expression),
    PublicDeclaration(
        SourceRef,
        /// The name of the public value.
        String,
        /// The polynomial/column that contains the public value.
        NamespacedPolynomialReference,
        /// If the polynomial is an array, this is the array element index.
        Option<Expression>,
        /// The row number of the public value.
        Expression,
    ),
    PolynomialConstantDeclaration(SourceRef, Vec<PolynomialName>),
    PolynomialConstantDefinition(SourceRef, String, FunctionDefinition),
    PolynomialCommitDeclaration(
        SourceRef,
        // Stage
        Option<u32>,
        // Names
        Vec<PolynomialName>,
        // Value (prover query / hint)
        Option<FunctionDefinition>,
    ),
    PlookupIdentity(
        SourceRef,
        SelectedExpressions<Expression>,
        SelectedExpressions<Expression>,
    ),
    PermutationIdentity(
        SourceRef,
        SelectedExpressions<Expression>,
        SelectedExpressions<Expression>,
    ),
    ConnectIdentity(SourceRef, Vec<Expression>, Vec<Expression>),
    ConstantDefinition(SourceRef, String, Expression),
    EnumDeclaration(SourceRef, EnumDeclaration<Expression>),
    Expression(SourceRef, Expression),
}

impl PilStatement {
    /// If the statement is a symbol definition, returns all (local) names of defined symbols.
    /// Note it does not return nested definitions (for an enum for example).
    /// The boolean indicates if the name is a type definition or a value definition.
    pub fn symbol_definition_names(&self) -> Box<dyn Iterator<Item = (&String, bool)> + '_> {
        match self {
            PilStatement::PolynomialDefinition(_, name, _)
            | PilStatement::PolynomialConstantDefinition(_, name, _)
            | PilStatement::ConstantDefinition(_, name, _)
            | PilStatement::PublicDeclaration(_, name, _, _, _)
            | PilStatement::LetStatement(_, name, _, _) => Box::new(once((name, false))),
            PilStatement::EnumDeclaration(_, EnumDeclaration { name, variants: _ }) => {
                Box::new(once((name, true)))
            }
            PilStatement::PolynomialConstantDeclaration(_, polynomials)
            | PilStatement::PolynomialCommitDeclaration(_, _, polynomials, _) => {
                Box::new(polynomials.iter().map(|p| (&p.name, false)))
            }

            PilStatement::Include(_, _)
            | PilStatement::Namespace(_, _, _)
            | PilStatement::PlookupIdentity(_, _, _)
            | PilStatement::PermutationIdentity(_, _, _)
            | PilStatement::ConnectIdentity(_, _, _)
            | PilStatement::Expression(_, _) => Box::new(empty()),
        }
    }

    /// If the statement defines any symbols inside a namespace, returns
    /// the name of the namespace and defined names inside that namespace.
    /// The boolean indicates if the name is a type definition or a value definition.
    pub fn defined_contained_names(
        &self,
    ) -> Box<dyn Iterator<Item = (&String, &String, bool)> + '_> {
        match self {
            PilStatement::EnumDeclaration(_, EnumDeclaration { name, variants }) => {
                Box::new(variants.iter().map(move |v| (name, &v.name, false)))
            }
            _ => Box::new(empty()),
        }
    }
}

impl Children<Expression> for PilStatement {
    /// Returns an iterator over all (top-level) expressions in this statement.
    fn children(&self) -> Box<dyn Iterator<Item = &Expression> + '_> {
        match self {
            PilStatement::PlookupIdentity(_, left, right)
            | PilStatement::PermutationIdentity(_, left, right) => {
                Box::new(left.children().chain(right.children()))
            }
            PilStatement::ConnectIdentity(_start, left, right) => {
                Box::new(left.iter().chain(right.iter()))
            }
            PilStatement::Expression(_, e)
            | PilStatement::Namespace(_, _, e)
            | PilStatement::PolynomialDefinition(_, _, e)
            | PilStatement::ConstantDefinition(_, _, e) => Box::new(once(e)),

            PilStatement::EnumDeclaration(_, enum_decl) => enum_decl.children(),

            PilStatement::LetStatement(_, _, type_scheme, value) => Box::new(
                type_scheme
                    .iter()
                    .flat_map(|t| t.ty.children())
                    .chain(value),
            ),

            PilStatement::PublicDeclaration(_, _, _, i, e) => Box::new(i.iter().chain(once(e))),

            PilStatement::PolynomialConstantDefinition(_, _, def)
            | PilStatement::PolynomialCommitDeclaration(_, _, _, Some(def)) => def.children(),
            PilStatement::PolynomialCommitDeclaration(_, _, _, None)
            | PilStatement::Include(_, _)
            | PilStatement::PolynomialConstantDeclaration(_, _) => Box::new(empty()),
        }
    }

    /// Returns an iterator over all (top-level) expressions in this statement.
    fn children_mut(&mut self) -> Box<dyn Iterator<Item = &mut Expression> + '_> {
        match self {
            PilStatement::PlookupIdentity(_, left, right)
            | PilStatement::PermutationIdentity(_, left, right) => {
                Box::new(left.children_mut().chain(right.children_mut()))
            }
            PilStatement::ConnectIdentity(_start, left, right) => {
                Box::new(left.iter_mut().chain(right.iter_mut()))
            }
            PilStatement::Expression(_, e)
            | PilStatement::Namespace(_, _, e)
            | PilStatement::PolynomialDefinition(_, _, e)
            | PilStatement::ConstantDefinition(_, _, e) => Box::new(once(e)),

            PilStatement::EnumDeclaration(_, enum_decl) => enum_decl.children_mut(),

            PilStatement::LetStatement(_, _, ty, value) => {
                Box::new(ty.iter_mut().flat_map(|t| t.ty.children_mut()).chain(value))
            }

            PilStatement::PublicDeclaration(_, _, _, i, e) => Box::new(i.iter_mut().chain(once(e))),

            PilStatement::PolynomialConstantDefinition(_, _, def)
            | PilStatement::PolynomialCommitDeclaration(_, _, _, Some(def)) => def.children_mut(),
            PilStatement::PolynomialCommitDeclaration(_, _, _, None)
            | PilStatement::Include(_, _)
            | PilStatement::PolynomialConstantDeclaration(_, _) => Box::new(empty()),
        }
    }
}

#[derive(Debug, PartialEq, Eq, PartialOrd, Ord, Clone, Serialize, Deserialize, JsonSchema)]
pub struct EnumDeclaration<E = u64> {
    pub name: String,
    pub variants: Vec<EnumVariant<E>>,
}

impl<R> Children<Expression<R>> for EnumDeclaration<u64> {
    fn children(&self) -> Box<dyn Iterator<Item = &Expression<R>> + '_> {
        Box::new(empty())
    }
    fn children_mut(&mut self) -> Box<dyn Iterator<Item = &mut Expression<R>> + '_> {
        Box::new(empty())
    }
}

impl<R> Children<Expression<R>> for EnumDeclaration<Expression<R>> {
    fn children(&self) -> Box<dyn Iterator<Item = &Expression<R>> + '_> {
        Box::new(self.variants.iter().flat_map(|v| v.children()))
    }
    fn children_mut(&mut self) -> Box<dyn Iterator<Item = &mut Expression<R>> + '_> {
        Box::new(self.variants.iter_mut().flat_map(|v| v.children_mut()))
    }
}

#[derive(Debug, PartialEq, Eq, PartialOrd, Ord, Clone, Serialize, Deserialize, JsonSchema)]
pub struct EnumVariant<E = u64> {
    pub name: String,
    pub fields: Option<Vec<Type<E>>>,
}

impl<E: Clone> EnumVariant<E> {
    /// Returns the type of the constructor function for this variant
    /// given the name of the enum type.
    pub fn constructor_type(&self, type_name: SymbolPath) -> Type<E> {
        match &self.fields {
            None => Type::NamedType(type_name),
            Some(fields) => Type::Function(FunctionType {
                params: (*fields).clone(),
                value: Type::NamedType(type_name).into(),
            }),
        }
    }
}

impl<R> Children<Expression<R>> for EnumVariant<u64> {
    fn children(&self) -> Box<dyn Iterator<Item = &Expression<R>> + '_> {
        Box::new(empty())
    }
    fn children_mut(&mut self) -> Box<dyn Iterator<Item = &mut Expression<R>> + '_> {
        Box::new(empty())
    }
}

impl<R> Children<Expression<R>> for EnumVariant<Expression<R>> {
    fn children(&self) -> Box<dyn Iterator<Item = &Expression<R>> + '_> {
        Box::new(
            self.fields
                .iter()
                .flat_map(|f| f.iter())
                .flat_map(|f| f.children()),
        )
    }
    fn children_mut(&mut self) -> Box<dyn Iterator<Item = &mut Expression<R>> + '_> {
        Box::new(
            self.fields
                .iter_mut()
                .flat_map(|f| f.iter_mut())
                .flat_map(|f| f.children_mut()),
        )
    }
}

#[derive(Debug, PartialEq, Eq, PartialOrd, Ord, Clone, Serialize, Deserialize, JsonSchema)]
pub struct SelectedExpressions<Expr> {
    pub selector: Option<Expr>,
    pub expressions: Vec<Expr>,
}

impl<Expr> Default for SelectedExpressions<Expr> {
    fn default() -> Self {
        Self {
            selector: Default::default(),
            expressions: Default::default(),
        }
    }
}

impl<Expr> Children<Expr> for SelectedExpressions<Expr> {
    /// Returns an iterator over all (top-level) expressions in this SelectedExpressions.
    fn children(&self) -> Box<dyn Iterator<Item = &Expr> + '_> {
        Box::new(self.selector.iter().chain(self.expressions.iter()))
    }

    /// Returns an iterator over all (top-level) expressions in this SelectedExpressions.
    fn children_mut(&mut self) -> Box<dyn Iterator<Item = &mut Expr> + '_> {
        Box::new(self.selector.iter_mut().chain(self.expressions.iter_mut()))
    }
}

#[derive(Debug, PartialEq, Eq, PartialOrd, Ord, Clone, Serialize, Deserialize, JsonSchema)]
pub enum Expression<Ref = NamespacedPolynomialReference> {
    Reference(Ref),
    PublicReference(String),
    // A number literal and its type.
    Number(#[schemars(skip)] BigUint, Option<Type>),
    String(String),
    Tuple(Vec<Expression<Ref>>),
    LambdaExpression(LambdaExpression<Ref>),
    ArrayLiteral(ArrayLiteral<Ref>),
    BinaryOperation(Box<Expression<Ref>>, BinaryOperator, Box<Expression<Ref>>),
    UnaryOperation(UnaryOperator, Box<Expression<Ref>>),
    IndexAccess(IndexAccess<Ref>),
    FunctionCall(FunctionCall<Ref>),
    FreeInput(Box<Expression<Ref>>),
    MatchExpression(Box<Expression<Ref>>, Vec<MatchArm<Ref>>),
    IfExpression(IfExpression<Ref>),
<<<<<<< HEAD
    BlockExpression(Vec<StatementInsideBlock<Ref>>, Box<Expression<Ref>>),
=======
    BlockExpression(Vec<LetStatementInsideBlock<Ref>>, Box<Expression<Ref>>),
>>>>>>> aa2dd043
}

impl<Ref> Expression<Ref> {
    pub fn new_binary(left: Self, op: BinaryOperator, right: Self) -> Self {
        Expression::BinaryOperation(Box::new(left), op, Box::new(right))
    }

    /// Visits this expression and all of its sub-expressions and returns true
    /// if `f` returns true on any of them.
    pub fn any(&self, mut f: impl FnMut(&Self) -> bool) -> bool {
        use std::ops::ControlFlow;
        use visitor::ExpressionVisitable;
        self.pre_visit_expressions_return(&mut |e| {
            if f(e) {
                ControlFlow::Break(())
            } else {
                ControlFlow::Continue(())
            }
        })
        .is_break()
    }
}

impl From<u32> for Expression {
    fn from(value: u32) -> Self {
        Expression::Number(value.into(), None)
    }
}

impl From<BigUint> for Expression {
    fn from(value: BigUint) -> Self {
        Expression::Number(value, None)
    }
}

impl<Ref> ops::Add for Expression<Ref> {
    type Output = Expression<Ref>;

    fn add(self, rhs: Self) -> Self::Output {
        Self::new_binary(self, BinaryOperator::Add, rhs)
    }
}

impl<Ref> ops::Sub for Expression<Ref> {
    type Output = Expression<Ref>;

    fn sub(self, rhs: Self) -> Self::Output {
        Self::new_binary(self, BinaryOperator::Sub, rhs)
    }
}
impl<Ref> ops::Mul for Expression<Ref> {
    type Output = Expression<Ref>;

    fn mul(self, rhs: Self) -> Self::Output {
        Self::new_binary(self, BinaryOperator::Mul, rhs)
    }
}

impl<Ref> std::iter::Sum for Expression<Ref> {
    fn sum<I: Iterator<Item = Self>>(iter: I) -> Self {
        iter.reduce(|a, b| a + b)
            .unwrap_or_else(|| Expression::Number(0u32.into(), None))
    }
}

impl From<NamespacedPolynomialReference> for Expression {
    fn from(value: NamespacedPolynomialReference) -> Self {
        Self::Reference(value)
    }
}

impl<R> Expression<R> {
    /// Returns an iterator over all (top-level) expressions in this expression.
<<<<<<< HEAD
    /// This specifically does not implement Children so that we can implement
    /// ExpressionVisitable generically.
    pub fn children(&self) -> Box<dyn Iterator<Item = &Expression<R>> + '_> {
=======
    /// This specifically does not implement Children because otherwise it would
    /// have a wrong implementation of ExpressionVisitable (which is implemented
    /// generically for all types that implement Children<Expr>).
    fn children(&self) -> Box<dyn Iterator<Item = &Expression<R>> + '_> {
>>>>>>> aa2dd043
        match self {
            Expression::Reference(_) | Expression::PublicReference(_) | Expression::String(_) => {
                Box::new(empty())
            }
            Expression::Number(_, _) => Box::new(empty()),
            Expression::Tuple(v) => Box::new(v.iter()),
            Expression::LambdaExpression(LambdaExpression { body, .. }) => {
                Box::new(once(body.as_ref()))
            }
            Expression::ArrayLiteral(ArrayLiteral { items }) => Box::new(items.iter()),
            Expression::BinaryOperation(left, _, right) => {
                Box::new([left.as_ref(), right.as_ref()].into_iter())
            }
            Expression::UnaryOperation(_, e) => Box::new(once(e.as_ref())),
            Expression::IndexAccess(IndexAccess { array, index }) => {
                Box::new([array.as_ref(), index.as_ref()].into_iter())
            }
            Expression::FunctionCall(FunctionCall {
                function,
                arguments,
            }) => Box::new(once(function.as_ref()).chain(arguments.iter())),
            Expression::FreeInput(e) => Box::new(once(e.as_ref())),
            Expression::MatchExpression(e, arms) => {
                Box::new(once(e.as_ref()).chain(arms.iter().flat_map(|arm| arm.children())))
            }
            Expression::IfExpression(IfExpression {
                condition,
                body,
                else_body,
            }) => Box::new([condition, body, else_body].into_iter().map(|e| e.as_ref())),
            Expression::BlockExpression(statements, expr) => Box::new(
                statements
                    .iter()
                    .flat_map(|s| s.children())
                    .chain(once(expr.as_ref())),
            ),
        }
    }

    /// Returns an iterator over all (top-level) expressions in this expression.
<<<<<<< HEAD
    /// This specifically does not implement Children so that we can implement
    /// ExpressionVisitable generically.
    pub fn children_mut(&mut self) -> Box<dyn Iterator<Item = &mut Expression<R>> + '_> {
=======
    /// This specifically does not implement Children because otherwise it would
    /// have a wrong implementation of ExpressionVisitable (which is implemented
    /// generically for all types that implement Children<Expr>).
    fn children_mut(&mut self) -> Box<dyn Iterator<Item = &mut Expression<R>> + '_> {
>>>>>>> aa2dd043
        match self {
            Expression::Reference(_) | Expression::PublicReference(_) | Expression::String(_) => {
                Box::new(empty())
            }
            Expression::Number(_, _) => Box::new(empty()),
            Expression::Tuple(v) => Box::new(v.iter_mut()),
            Expression::LambdaExpression(LambdaExpression { body, .. }) => {
                Box::new(once(body.as_mut()))
            }
            Expression::ArrayLiteral(ArrayLiteral { items }) => Box::new(items.iter_mut()),
            Expression::BinaryOperation(left, _, right) => {
                Box::new([left.as_mut(), right.as_mut()].into_iter())
            }
            Expression::UnaryOperation(_, e) => Box::new(once(e.as_mut())),
            Expression::IndexAccess(IndexAccess { array, index }) => {
                Box::new([array.as_mut(), index.as_mut()].into_iter())
            }
            Expression::FunctionCall(FunctionCall {
                function,
                arguments,
            }) => Box::new(once(function.as_mut()).chain(arguments.iter_mut())),
            Expression::FreeInput(e) => Box::new(once(e.as_mut())),
            Expression::MatchExpression(e, arms) => {
                Box::new(once(e.as_mut()).chain(arms.iter_mut().flat_map(|arm| arm.children_mut())))
            }
            Expression::IfExpression(IfExpression {
                condition,
                body,
                else_body,
            }) => Box::new([condition, body, else_body].into_iter().map(|e| e.as_mut())),
            Expression::BlockExpression(statements, expr) => Box::new(
                statements
                    .iter_mut()
                    .flat_map(|s| s.children_mut())
                    .chain(once(expr.as_mut())),
            ),
        }
    }
}

#[derive(Debug, PartialEq, Eq, PartialOrd, Ord, Default, Clone)]
pub struct PolynomialName {
    pub name: String,
    pub array_size: Option<Expression>,
}

#[derive(Debug, PartialEq, Eq, Default, Clone, PartialOrd, Ord)]
/// A polynomial with an optional namespace
/// This is different from SymbolPath mainly due to different formatting.
pub struct NamespacedPolynomialReference {
    pub path: SymbolPath,
}

impl From<SymbolPath> for NamespacedPolynomialReference {
    fn from(value: SymbolPath) -> Self {
        Self { path: value }
    }
}

impl NamespacedPolynomialReference {
    pub fn from_identifier(name: String) -> Self {
        SymbolPath::from_parts(vec![Part::Named(name)]).into()
    }

    pub fn try_to_identifier(&self) -> Option<&String> {
        self.path.try_to_identifier()
    }
}

#[derive(Debug, Clone, PartialEq, Eq, PartialOrd, Ord, Serialize, Deserialize, JsonSchema)]
pub struct LambdaExpression<Ref = NamespacedPolynomialReference> {
    pub kind: FunctionKind,
    pub params: Vec<String>,
    pub body: Box<Expression<Ref>>,
}

impl<R> Children<Expression<R>> for LambdaExpression<R> {
    fn children(&self) -> Box<dyn Iterator<Item = &Expression<R>> + '_> {
        Box::new(once(self.body.as_ref()))
    }

    fn children_mut(&mut self) -> Box<dyn Iterator<Item = &mut Expression<R>> + '_> {
        Box::new(once(self.body.as_mut()))
    }
}

#[derive(
    Debug, Copy, Clone, PartialEq, Eq, PartialOrd, Ord, Serialize, Deserialize, JsonSchema,
)]
pub enum FunctionKind {
    Pure,
    Constr,
    Query,
}

#[derive(Debug, Clone, PartialEq, Eq, PartialOrd, Ord, Serialize, Deserialize, JsonSchema)]
pub struct ArrayLiteral<Ref = NamespacedPolynomialReference> {
    pub items: Vec<Expression<Ref>>,
}

impl<R> Children<Expression<R>> for ArrayLiteral<R> {
    fn children(&self) -> Box<dyn Iterator<Item = &Expression<R>> + '_> {
        Box::new(self.items.iter())
    }

    fn children_mut(&mut self) -> Box<dyn Iterator<Item = &mut Expression<R>> + '_> {
        Box::new(self.items.iter_mut())
    }
}

#[derive(
    Debug, PartialEq, Eq, PartialOrd, Ord, Clone, Copy, Hash, Serialize, Deserialize, JsonSchema,
)]
pub enum UnaryOperator {
    Minus,
    LogicalNot,
    Next,
}

impl UnaryOperator {
    /// Returns true if the operator is a prefix-operator and false if it is a postfix operator.
    pub fn is_prefix(&self) -> bool {
        match self {
            UnaryOperator::Minus | UnaryOperator::LogicalNot => true,
            UnaryOperator::Next => false,
        }
    }
}

#[derive(
    Debug, PartialEq, Eq, PartialOrd, Ord, Clone, Copy, Hash, Serialize, Deserialize, JsonSchema,
)]
pub enum BinaryOperator {
    Add,
    Sub,
    Mul,
    Div,
    Mod,
    Pow,
    BinaryAnd,
    BinaryXor,
    BinaryOr,
    ShiftLeft,
    ShiftRight,
    LogicalOr,
    LogicalAnd,
    Less,
    LessEqual,
    Equal,
    Identity,
    NotEqual,
    GreaterEqual,
    Greater,
}

#[derive(Debug, PartialEq, Eq, PartialOrd, Ord, Clone, Serialize, Deserialize, JsonSchema)]
pub struct IndexAccess<Ref = NamespacedPolynomialReference> {
    pub array: Box<Expression<Ref>>,
    pub index: Box<Expression<Ref>>,
}

impl<R> Children<Expression<R>> for IndexAccess<R> {
    fn children(&self) -> Box<dyn Iterator<Item = &Expression<R>> + '_> {
        Box::new(once(self.array.as_ref()).chain(once(self.index.as_ref())))
    }

    fn children_mut(&mut self) -> Box<dyn Iterator<Item = &mut Expression<R>> + '_> {
        Box::new(once(self.array.as_mut()).chain(once(self.index.as_mut())))
    }
}

#[derive(Debug, PartialEq, Eq, PartialOrd, Ord, Clone, Serialize, Deserialize, JsonSchema)]
pub struct FunctionCall<Ref = NamespacedPolynomialReference> {
    pub function: Box<Expression<Ref>>,
    pub arguments: Vec<Expression<Ref>>,
}

impl<R> Children<Expression<R>> for FunctionCall<R> {
    fn children(&self) -> Box<dyn Iterator<Item = &Expression<R>> + '_> {
        Box::new(once(self.function.as_ref()).chain(self.arguments.iter()))
    }

    fn children_mut(&mut self) -> Box<dyn Iterator<Item = &mut Expression<R>> + '_> {
        Box::new(once(self.function.as_mut()).chain(self.arguments.iter_mut()))
    }
}

#[derive(Debug, PartialEq, Eq, PartialOrd, Ord, Clone, Serialize, Deserialize, JsonSchema)]
pub struct MatchArm<Ref = NamespacedPolynomialReference> {
    pub pattern: MatchPattern<Ref>,
    pub value: Expression<Ref>,
}

impl<Ref> Children<Expression<Ref>> for MatchArm<Ref> {
    fn children(&self) -> Box<dyn Iterator<Item = &Expression<Ref>> + '_> {
        Box::new(self.pattern.children().chain(once(&self.value)))
    }

    fn children_mut(&mut self) -> Box<dyn Iterator<Item = &mut Expression<Ref>> + '_> {
        Box::new(self.pattern.children_mut().chain(once(&mut self.value)))
    }
}

/// A pattern for a match arm. We could extend this in the future.
#[derive(Debug, PartialEq, Eq, PartialOrd, Ord, Clone, Serialize, Deserialize, JsonSchema)]
pub enum MatchPattern<Ref = NamespacedPolynomialReference> {
    CatchAll,
    Pattern(Expression<Ref>),
}

impl<Ref> Children<Expression<Ref>> for MatchPattern<Ref> {
    fn children(&self) -> Box<dyn Iterator<Item = &Expression<Ref>> + '_> {
        Box::new(
            match self {
                MatchPattern::CatchAll => None,
                MatchPattern::Pattern(e) => Some(e),
            }
            .into_iter(),
        )
    }
    fn children_mut(&mut self) -> Box<dyn Iterator<Item = &mut Expression<Ref>> + '_> {
        Box::new(
            match self {
                MatchPattern::CatchAll => None,
                MatchPattern::Pattern(e) => Some(e),
            }
            .into_iter(),
        )
    }
}

#[derive(Debug, PartialEq, Eq, PartialOrd, Ord, Clone, Serialize, Deserialize, JsonSchema)]
pub struct IfExpression<Ref = NamespacedPolynomialReference> {
    pub condition: Box<Expression<Ref>>,
    pub body: Box<Expression<Ref>>,
    pub else_body: Box<Expression<Ref>>,
}

impl<R> Children<Expression<R>> for IfExpression<R> {
    fn children(&self) -> Box<dyn Iterator<Item = &Expression<R>> + '_> {
        Box::new(
            once(&self.condition)
                .chain(once(&self.body))
                .chain(once(&self.else_body))
                .map(|e| e.as_ref()),
        )
    }

    fn children_mut(&mut self) -> Box<dyn Iterator<Item = &mut Expression<R>> + '_> {
        Box::new(
            once(&mut self.condition)
                .chain(once(&mut self.body))
                .chain(once(&mut self.else_body))
                .map(|e| e.as_mut()),
        )
    }
}

#[derive(Debug, PartialEq, Eq, PartialOrd, Ord, Clone, Serialize, Deserialize, JsonSchema)]
<<<<<<< HEAD
pub enum StatementInsideBlock<Ref = NamespacedPolynomialReference> {
    LetStatement(LetStatementInsideBlock<Ref>),
    Expression(Expression<Ref>),
}

impl<R> Children<Expression<R>> for StatementInsideBlock<R> {
    fn children(&self) -> Box<dyn Iterator<Item = &Expression<R>> + '_> {
        match self {
            StatementInsideBlock::LetStatement(l) => Box::new(l.children()),
            StatementInsideBlock::Expression(e) => Box::new(once(e)),
        }
    }

    fn children_mut(&mut self) -> Box<dyn Iterator<Item = &mut Expression<R>> + '_> {
        match self {
            StatementInsideBlock::LetStatement(l) => Box::new(l.children_mut()),
            StatementInsideBlock::Expression(e) => Box::new(once(e)),
        }
    }
}

#[derive(Debug, PartialEq, Eq, PartialOrd, Ord, Clone, Serialize, Deserialize, JsonSchema)]
=======
>>>>>>> aa2dd043
pub struct LetStatementInsideBlock<Ref = NamespacedPolynomialReference> {
    pub name: String,
    pub value: Option<Expression<Ref>>,
}

impl<R> Children<Expression<R>> for LetStatementInsideBlock<R> {
    fn children(&self) -> Box<dyn Iterator<Item = &Expression<R>> + '_> {
        Box::new(self.value.iter())
    }

    fn children_mut(&mut self) -> Box<dyn Iterator<Item = &mut Expression<R>> + '_> {
        Box::new(self.value.iter_mut())
    }
}

/// The definition of a function (excluding its name):
#[derive(Debug, PartialEq, Eq, PartialOrd, Ord, Clone)]
pub enum FunctionDefinition {
    /// Array expression.
    Array(ArrayExpression),
    /// Prover query. The Expression usually is a LambdaExpression.
    /// TODO can we replace this by a query-marked lambda expcession?
    Query(Expression),
    /// Generic expression
    Expression(Expression),
    /// A type declaration.
    TypeDeclaration(EnumDeclaration<Expression>),
}

impl Children<Expression> for FunctionDefinition {
    fn children(&self) -> Box<dyn Iterator<Item = &Expression> + '_> {
        match self {
            FunctionDefinition::Array(ae) => ae.children(),
            FunctionDefinition::Query(e) | FunctionDefinition::Expression(e) => Box::new(once(e)),
            FunctionDefinition::TypeDeclaration(_enum_declaration) => todo!(),
        }
    }

    fn children_mut(&mut self) -> Box<dyn Iterator<Item = &mut Expression> + '_> {
        match self {
            FunctionDefinition::Array(ae) => ae.children_mut(),
            FunctionDefinition::Query(e) | FunctionDefinition::Expression(e) => Box::new(once(e)),
            FunctionDefinition::TypeDeclaration(_enum_declaration) => todo!(),
        }
    }
}

#[derive(Debug, PartialEq, Eq, PartialOrd, Ord, Clone)]
pub enum ArrayExpression {
    Value(Vec<Expression>),
    RepeatedValue(Vec<Expression>),
    Concat(Box<ArrayExpression>, Box<ArrayExpression>),
}

impl ArrayExpression {
    pub fn value(v: Vec<Expression>) -> Self {
        Self::Value(v)
    }

    pub fn repeated_value(v: Vec<Expression>) -> Self {
        Self::RepeatedValue(v)
    }

    pub fn concat(self, other: Self) -> Self {
        Self::Concat(Box::new(self), Box::new(other))
    }

    fn pad_with(self, pad: Expression) -> Self {
        Self::concat(self, Self::repeated_value(vec![pad]))
    }

    pub fn pad_with_zeroes(self) -> Self {
        self.pad_with(Expression::Number(0u32.into(), None))
    }

    fn last(&self) -> Option<&Expression> {
        match self {
            ArrayExpression::Value(v) => v.last(),
            ArrayExpression::RepeatedValue(v) => v.last(),
            ArrayExpression::Concat(_, right) => right.last(),
        }
    }

    // return None if `self` is empty
    pub fn pad_with_last(self) -> Option<Self> {
        self.last().cloned().map(|last| self.pad_with(last))
    }
}

impl ArrayExpression {
    /// solve for `*`
    pub fn solve(&self, degree: DegreeType) -> DegreeType {
        assert!(
            self.number_of_repetitions() <= 1,
            "`*` can be used only once in rhs of array definition"
        );
        let len = self.constant_length();
        assert!(
            len <= degree,
            "Array literal is too large ({len}) for degree ({degree})."
        );
        // Fill up the remaining space with the repeated array
        degree - len
    }

    /// The number of times the `*` operator is used
    fn number_of_repetitions(&self) -> usize {
        match self {
            ArrayExpression::RepeatedValue(_) => 1,
            ArrayExpression::Value(_) => 0,
            ArrayExpression::Concat(left, right) => {
                left.number_of_repetitions() + right.number_of_repetitions()
            }
        }
    }

    /// The combined length of the constant-size parts of the array expression.
    fn constant_length(&self) -> DegreeType {
        match self {
            ArrayExpression::RepeatedValue(_) => 0,
            ArrayExpression::Value(e) => e.len() as DegreeType,
            ArrayExpression::Concat(left, right) => {
                left.constant_length() + right.constant_length()
            }
        }
    }
}

impl Children<Expression> for ArrayExpression {
    fn children(&self) -> Box<dyn Iterator<Item = &Expression> + '_> {
        match self {
            ArrayExpression::Value(v) | ArrayExpression::RepeatedValue(v) => Box::new(v.iter()),
            ArrayExpression::Concat(left, right) => {
                Box::new(left.children().chain(right.children()))
            }
        }
    }

    fn children_mut(&mut self) -> Box<dyn Iterator<Item = &mut Expression> + '_> {
        match self {
            ArrayExpression::Value(v) | ArrayExpression::RepeatedValue(v) => Box::new(v.iter_mut()),
            ArrayExpression::Concat(left, right) => {
                Box::new(left.children_mut().chain(right.children_mut()))
            }
        }
    }
}

#[derive(Debug, PartialEq, Eq, PartialOrd, Ord, Clone, Serialize, Deserialize, JsonSchema)]
pub struct TypedExpression<Ref = NamespacedPolynomialReference, E = Expression<Ref>> {
    pub e: Expression<Ref>,
    pub type_scheme: Option<TypeScheme<E>>,
}<|MERGE_RESOLUTION|>--- conflicted
+++ resolved
@@ -302,11 +302,7 @@
     FreeInput(Box<Expression<Ref>>),
     MatchExpression(Box<Expression<Ref>>, Vec<MatchArm<Ref>>),
     IfExpression(IfExpression<Ref>),
-<<<<<<< HEAD
     BlockExpression(Vec<StatementInsideBlock<Ref>>, Box<Expression<Ref>>),
-=======
-    BlockExpression(Vec<LetStatementInsideBlock<Ref>>, Box<Expression<Ref>>),
->>>>>>> aa2dd043
 }
 
 impl<Ref> Expression<Ref> {
@@ -380,16 +376,10 @@
 
 impl<R> Expression<R> {
     /// Returns an iterator over all (top-level) expressions in this expression.
-<<<<<<< HEAD
-    /// This specifically does not implement Children so that we can implement
-    /// ExpressionVisitable generically.
-    pub fn children(&self) -> Box<dyn Iterator<Item = &Expression<R>> + '_> {
-=======
     /// This specifically does not implement Children because otherwise it would
     /// have a wrong implementation of ExpressionVisitable (which is implemented
     /// generically for all types that implement Children<Expr>).
-    fn children(&self) -> Box<dyn Iterator<Item = &Expression<R>> + '_> {
->>>>>>> aa2dd043
+    pub fn children(&self) -> Box<dyn Iterator<Item = &Expression<R>> + '_> {
         match self {
             Expression::Reference(_) | Expression::PublicReference(_) | Expression::String(_) => {
                 Box::new(empty())
@@ -430,16 +420,10 @@
     }
 
     /// Returns an iterator over all (top-level) expressions in this expression.
-<<<<<<< HEAD
-    /// This specifically does not implement Children so that we can implement
-    /// ExpressionVisitable generically.
-    pub fn children_mut(&mut self) -> Box<dyn Iterator<Item = &mut Expression<R>> + '_> {
-=======
     /// This specifically does not implement Children because otherwise it would
     /// have a wrong implementation of ExpressionVisitable (which is implemented
     /// generically for all types that implement Children<Expr>).
-    fn children_mut(&mut self) -> Box<dyn Iterator<Item = &mut Expression<R>> + '_> {
->>>>>>> aa2dd043
+    pub fn children_mut(&mut self) -> Box<dyn Iterator<Item = &mut Expression<R>> + '_> {
         match self {
             Expression::Reference(_) | Expression::PublicReference(_) | Expression::String(_) => {
                 Box::new(empty())
@@ -699,7 +683,6 @@
 }
 
 #[derive(Debug, PartialEq, Eq, PartialOrd, Ord, Clone, Serialize, Deserialize, JsonSchema)]
-<<<<<<< HEAD
 pub enum StatementInsideBlock<Ref = NamespacedPolynomialReference> {
     LetStatement(LetStatementInsideBlock<Ref>),
     Expression(Expression<Ref>),
@@ -722,8 +705,6 @@
 }
 
 #[derive(Debug, PartialEq, Eq, PartialOrd, Ord, Clone, Serialize, Deserialize, JsonSchema)]
-=======
->>>>>>> aa2dd043
 pub struct LetStatementInsideBlock<Ref = NamespacedPolynomialReference> {
     pub name: String,
     pub value: Option<Expression<Ref>>,
