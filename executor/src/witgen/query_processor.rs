use std::sync::Arc;

<<<<<<< HEAD
=======
use powdr_ast::analyzed::Challenge;
>>>>>>> f307f513
use powdr_ast::analyzed::{AlgebraicReference, Expression, PolyID, PolynomialType};
use powdr_ast::parsed::types::Type;
use powdr_number::{BigInt, FieldElement};
use powdr_pil_analyzer::evaluator::{self, Definitions, EvalError, SymbolLookup, Value};

use super::{rows::RowPair, Constraint, EvalResult, EvalValue, FixedData, IncompleteCause};

/// Computes value updates that result from a query.
pub struct QueryProcessor<'a, 'b, T: FieldElement, QueryCallback: Send + Sync> {
    fixed_data: &'a FixedData<'a, T>,
    query_callback: &'b mut QueryCallback,
}

impl<'a, 'b, T: FieldElement, QueryCallback: super::QueryCallback<T>>
    QueryProcessor<'a, 'b, T, QueryCallback>
{
    pub fn new(fixed_data: &'a FixedData<'a, T>, query_callback: &'b mut QueryCallback) -> Self {
        Self {
            fixed_data,
            query_callback,
        }
    }

    pub fn process_query(&mut self, rows: &RowPair<T>, poly_id: &PolyID) -> EvalResult<'a, T> {
        let column = &self.fixed_data.witness_cols[poly_id];

        if let Some(query) = column.query.as_ref() {
            if rows.get_value(&column.poly).is_none() {
                return self.process_witness_query(query, &column.poly, rows);
            }
        }
        // Either no query or the value is already known.
        Ok(EvalValue::complete(vec![]))
    }

    fn process_witness_query(
        &mut self,
        query: &'a Expression,
        poly: &'a AlgebraicReference,
        rows: &RowPair<T>,
    ) -> EvalResult<'a, T> {
        let query_str = match self.interpolate_query(query, rows) {
            Ok(query) => query,
            Err(e) => {
                return match e {
                    EvalError::DataNotAvailable => {
                        Ok(EvalValue::incomplete(IncompleteCause::DataNotYetAvailable))
                    }
                    // All other errors are non-recoverable
                    e => Err(super::EvalError::ProverQueryError(format!(
                        "Error occurred when evaluating prover query {query} on {}:\n{e:?}",
                        rows.current_row_index
                    ))),
                };
            }
        };
        Ok(
            if let Some(value) =
                (self.query_callback)(&query_str).map_err(super::EvalError::ProverQueryError)?
            {
                EvalValue::complete(vec![(poly, Constraint::Assignment(value))])
            } else {
                EvalValue::incomplete(IncompleteCause::NoQueryAnswer(
                    query_str,
                    poly.name.to_string(),
                ))
            },
        )
    }

    fn interpolate_query(
        &self,
        query: &'a Expression,
        rows: &RowPair<T>,
    ) -> Result<String, EvalError> {
        let arguments = vec![Arc::new(Value::Integer(BigInt::from(u64::from(
            rows.current_row_index,
        ))))];
        let mut symbols = Symbols {
            fixed_data: self.fixed_data,
            rows,
        };
        let fun = evaluator::evaluate(query, &mut symbols)?;
        evaluator::evaluate_function_call(fun, arguments, &mut symbols).map(|v| v.to_string())
    }
}

#[derive(Clone)]
struct Symbols<'a, T: FieldElement> {
    fixed_data: &'a FixedData<'a, T>,
    rows: &'a RowPair<'a, 'a, T>,
}

impl<'a, T: FieldElement> SymbolLookup<'a, T> for Symbols<'a, T> {
    fn lookup<'b>(
        &mut self,
        name: &'a str,
        type_args: Option<Vec<Type>>,
    ) -> Result<Arc<Value<'a, T>>, EvalError> {
        match self.fixed_data.analyzed.intermediate_columns.get(name) {
            // Intermediate polynomials (which includes challenges) are not inlined in hints,
            // so we need to look them up here.
            Some((symbol, expressions)) => {
                if let Some(type_args) = &type_args {
                    assert!(type_args.is_empty());
                }
                Ok(if symbol.is_array() {
                    Value::Array(
                        expressions
                            .clone()
                            .into_iter()
                            .map(|e| Value::from(e).into())
                            .collect(),
                    )
                } else {
                    assert!(expressions.len() == 1);
                    Value::from(expressions[0].clone())
                }
                .into())
            }
            None => Definitions::lookup_with_symbols(
                &self.fixed_data.analyzed.definitions,
                name,
                type_args,
                self,
            ),
        }
    }
<<<<<<< HEAD

=======
>>>>>>> f307f513
    fn eval_reference(
        &self,
        poly_ref: &AlgebraicReference,
    ) -> Result<Arc<Value<'a, T>>, EvalError> {
        Ok(Value::FieldElement(match poly_ref.poly_id.ptype {
            PolynomialType::Committed | PolynomialType::Intermediate => self
                .rows
                .get_value(poly_ref)
                .ok_or(EvalError::DataNotAvailable)?,
            PolynomialType::Constant => {
                let values = self.fixed_data.fixed_cols[&poly_ref.poly_id].values;
                let row = self.rows.current_row_index + if poly_ref.next { 1 } else { 0 };
                values[usize::from(row)]
            }
        })
        .into())
    }

    fn eval_challenge(&self, challenge: &Challenge) -> Result<Arc<Value<'a, T>>, EvalError> {
        Ok(Value::FieldElement(self.fixed_data.challenges[&challenge.id]).into())
    }
}<|MERGE_RESOLUTION|>--- conflicted
+++ resolved
@@ -1,9 +1,6 @@
 use std::sync::Arc;
 
-<<<<<<< HEAD
-=======
 use powdr_ast::analyzed::Challenge;
->>>>>>> f307f513
 use powdr_ast::analyzed::{AlgebraicReference, Expression, PolyID, PolynomialType};
 use powdr_ast::parsed::types::Type;
 use powdr_number::{BigInt, FieldElement};
@@ -132,10 +129,6 @@
             ),
         }
     }
-<<<<<<< HEAD
-
-=======
->>>>>>> f307f513
     fn eval_reference(
         &self,
         poly_ref: &AlgebraicReference,
