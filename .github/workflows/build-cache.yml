name: Generate rust cache for PR builds
on:
  workflow_dispatch:
  schedule:
    - cron: '0 2 * * *' # run at 2 AM UTC

env:
    CARGO_TERM_COLOR: always

jobs:
  build:
    runs-on: ubuntu-latest

    steps:
    - uses: actions/checkout@v3
      with:
        submodules: recursive
    - name: Install Rust toolchain 1.77 (with clippy and rustfmt)
      run: rustup toolchain install 1.77-x86_64-unknown-linux-gnu && rustup component add clippy --toolchain 1.77-x86_64-unknown-linux-gnu && rustup component add rustfmt --toolchain 1.77-x86_64-unknown-linux-gnu
<<<<<<< HEAD
=======
    - name: Install EStarkPolygon prover dependencies
      run: sudo apt-get install -y nlohmann-json3-dev libpqxx-dev nasm
>>>>>>> 38d2c113
    - name: Lint
      run: cargo clippy --all --all-targets --all-features --profile pr-tests -- -D warnings
    - name: Lint
      run: cargo clippy --all --all-targets --no-default-features --profile pr-tests -- -D warnings
    - name: Format
      run: cargo fmt --all --check --verbose
    - name: Build
      run: cargo build --all-targets --all --all-features --profile pr-tests
    - name: Check without Halo2
      run: cargo check --all --no-default-features --profile pr-tests
    - name: ⚡ Save rust cache
      uses: actions/cache/save@v3
      with:
        path: |
          ~/.cargo/registry/index/
          ~/.cargo/registry/cache/
          ~/.cargo/git/db/
          target/
          Cargo.lock
        key: ${{ runner.os }}-cargo-pr-tests-${{ hashFiles('**/Cargo.lock') }}<|MERGE_RESOLUTION|>--- conflicted
+++ resolved
@@ -17,11 +17,8 @@
         submodules: recursive
     - name: Install Rust toolchain 1.77 (with clippy and rustfmt)
       run: rustup toolchain install 1.77-x86_64-unknown-linux-gnu && rustup component add clippy --toolchain 1.77-x86_64-unknown-linux-gnu && rustup component add rustfmt --toolchain 1.77-x86_64-unknown-linux-gnu
-<<<<<<< HEAD
-=======
     - name: Install EStarkPolygon prover dependencies
       run: sudo apt-get install -y nlohmann-json3-dev libpqxx-dev nasm
->>>>>>> 38d2c113
     - name: Lint
       run: cargo clippy --all --all-targets --all-features --profile pr-tests -- -D warnings
     - name: Lint
