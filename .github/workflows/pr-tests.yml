name: PR tests

on:
  workflow_dispatch:
  pull_request:
  merge_group:
  push:
    branches:
      - main

env:
  CARGO_TERM_COLOR: always

jobs:
  build:
    runs-on: ubuntu-latest

    steps:
    - uses: actions/checkout@v3
      with:
        submodules: recursive
    - name: ⚡ Restore rust cache
      id: cache
      uses: actions/cache/restore@v3
      with:
        path: |
          ~/.cargo/registry/index/
          ~/.cargo/registry/cache/
          ~/.cargo/git/db/
          target/
          Cargo.lock
        key: ${{ runner.os }}-cargo-pr-tests-${{ hashFiles('**/Cargo.lock') }}
        restore-keys: |
          ${{ runner.os }}-cargo-pr-tests-
    - name: Install Rust toolchain 1.77 (with clippy and rustfmt)
      run: rustup toolchain install 1.77-x86_64-unknown-linux-gnu && rustup component add clippy --toolchain 1.77-x86_64-unknown-linux-gnu && rustup component add rustfmt --toolchain 1.77-x86_64-unknown-linux-gnu
<<<<<<< HEAD
=======
    - name: Install EStarkPolygon prover dependencies
      run: sudo apt-get install -y nlohmann-json3-dev libpqxx-dev nasm
>>>>>>> 38d2c113
    - name: Lint no default features
      run: cargo clippy --all --all-targets --no-default-features --profile pr-tests -- -D warnings
    - name: Lint all features
      run: cargo clippy --all --all-targets --all-features --profile pr-tests -- -D warnings
    - name: Format
      run: cargo fmt --all --check --verbose
    - name: Build
      run: cargo build --all-targets --all --all-features --profile pr-tests
    - uses: taiki-e/install-action@nextest
    - name: Archive EStarkPolygon prover built dependencies
      run: tar --zstd -cf pil-stark-prover-deps.tar.zst target/pr-tests/build/pil-stark-prover-*/out
    - name: Create tests archive
      run: cargo nextest archive --archive-file tests.tar.zst --cargo-profile pr-tests --workspace --all-features
    - name: Upload build artifacts
      uses: actions/upload-artifact@v2
      with:
        name: tests_archive
        path: |
          tests.tar.zst
          pil-stark-prover-deps.tar.zst

  test_quick:
    needs: build
    runs-on: ubuntu-latest

    steps:
    - uses: actions/checkout@v3
      with:
        submodules: recursive
    - name: Download build artifacts
      uses: actions/download-artifact@v2
      with:
        name: tests_archive
    - name: ⚡ Cache nodejs
      uses: actions/cache@v3
      with:
        path: |
          ~/pilcom/node_modules
        key: ${{ runner.os }}-pilcom-node-modules
    - name: Install Rust toolchain 1.77 (with clippy and rustfmt)
      run: rustup toolchain install 1.77-x86_64-unknown-linux-gnu && rustup component add clippy --toolchain 1.77-x86_64-unknown-linux-gnu && rustup component add rustfmt --toolchain 1.77-x86_64-unknown-linux-gnu
    - name: Install nightly
      run: rustup toolchain install nightly-2024-02-01-x86_64-unknown-linux-gnu
    - name: Install riscv target
      run: rustup target add riscv32imac-unknown-none-elf --toolchain nightly-2024-02-01-x86_64-unknown-linux-gnu
    - name: Install stdlib
      run: rustup component add rust-src --toolchain nightly-2024-02-01-x86_64-unknown-linux-gnu
    - name: Install pilcom
      run: git clone https://github.com/0xPolygonHermez/pilcom.git  && cd pilcom && npm install
    - uses: taiki-e/install-action@nextest
    - name: Run default tests
      run: cargo nextest run --archive-file tests.tar.zst --verbose
      env:
        PILCOM: ${{ github.workspace }}/pilcom/
    - name: Run examples
      run: cargo run --example hello_world

  test_estark_polygon:
    needs: build
    runs-on: ubuntu-latest
    steps:
    - uses: actions/checkout@v3
      with:
        submodules: recursive
    - name: Download build artifacts
      uses: actions/download-artifact@v2
      with:
        name: tests_archive
    - name: ⚡ Cache nodejs
      uses: actions/cache@v3
      with:
        path: |
          ~/pilcom/node_modules
        key: ${{ runner.os }}-pilcom-node-modules
    - name: Install Rust toolchain 1.77 (with clippy and rustfmt)
      run: rustup toolchain install 1.77-x86_64-unknown-linux-gnu && rustup component add clippy --toolchain 1.77-x86_64-unknown-linux-gnu && rustup component add rustfmt --toolchain 1.77-x86_64-unknown-linux-gnu
    - name: Install nightly
      run: rustup toolchain install nightly-2024-02-01-x86_64-unknown-linux-gnu
    - name: Install riscv target
      run: rustup target add riscv32imac-unknown-none-elf --toolchain nightly-2024-02-01-x86_64-unknown-linux-gnu
    - name: Install stdlib
      run: rustup component add rust-src --toolchain nightly-2024-02-01-x86_64-unknown-linux-gnu
    - name: Install pilcom
      run: git clone https://github.com/0xPolygonHermez/pilcom.git  && cd pilcom && npm install
    - name: Install EStarkPolygon prover system dependency
      run: sudo apt-get install -y nlohmann-json3-dev
    - uses: taiki-e/install-action@nextest
    - name: Unpack EStarkPolygon built dependencies
      run: tar --zstd -xf pil-stark-prover-deps.tar.zst
    - name: Run EStark Polygon test
      run: cargo nextest run --archive-file tests.tar.zst --verbose --run-ignored=ignored-only --no-capture -E "test(=vec_median_estark_polygon)"
      env:
        PILCOM: ${{ github.workspace }}/pilcom/

  test_slow:
    strategy:
      matrix:
        test:
        - "subset1"
        - "subset2"
    needs: build
    runs-on: ubuntu-latest

    steps:
    - uses: actions/checkout@v3
      with:
        submodules: recursive
    - name: Download build artifacts
      uses: actions/download-artifact@v2
      with:
        name: tests_archive
    - name: ⚡ Cache nodejs
      uses: actions/cache@v3
      with:
        path: |
          ~/pilcom/node_modules
        key: ${{ runner.os }}-pilcom-node-modules
    - name: Install Rust toolchain 1.77 (with clippy and rustfmt)
      run: rustup toolchain install 1.77-x86_64-unknown-linux-gnu && rustup component add clippy --toolchain 1.77-x86_64-unknown-linux-gnu && rustup component add rustfmt --toolchain 1.77-x86_64-unknown-linux-gnu
    - name: Install nightly
      run: rustup toolchain install nightly-2024-02-01-x86_64-unknown-linux-gnu
    - name: Install riscv target
      run: rustup target add riscv32imac-unknown-none-elf --toolchain nightly-2024-02-01-x86_64-unknown-linux-gnu
    - name: Install stdlib
      run: rustup component add rust-src --toolchain nightly-2024-02-01-x86_64-unknown-linux-gnu
    - name: Install pilcom
      run: git clone https://github.com/0xPolygonHermez/pilcom.git  && cd pilcom && npm install
    - uses: taiki-e/install-action@nextest
    - name: Run slow tests
      # Number threads is set to 1 because the runner does not have enough memory for more.
      run: |
        if [[ "${{ matrix.test }}" == "subset1" ]]; then
          TESTS="test(=arith_test)"
        elif [[ "${{ matrix.test }}" == "subset2" ]]; then
          TESTS="test(=keccak) | test(=vec_median) | test(=instruction_tests::addi) | test(=many_chunks) | test(=sum_serde)"
        fi
        cargo nextest run --archive-file tests.tar.zst --verbose --run-ignored=ignored-only --no-capture -E "$TESTS"
      shell: bash
      env:
        PILCOM: ${{ github.workspace }}/pilcom/<|MERGE_RESOLUTION|>--- conflicted
+++ resolved
@@ -34,11 +34,8 @@
           ${{ runner.os }}-cargo-pr-tests-
     - name: Install Rust toolchain 1.77 (with clippy and rustfmt)
       run: rustup toolchain install 1.77-x86_64-unknown-linux-gnu && rustup component add clippy --toolchain 1.77-x86_64-unknown-linux-gnu && rustup component add rustfmt --toolchain 1.77-x86_64-unknown-linux-gnu
-<<<<<<< HEAD
-=======
     - name: Install EStarkPolygon prover dependencies
       run: sudo apt-get install -y nlohmann-json3-dev libpqxx-dev nasm
->>>>>>> 38d2c113
     - name: Lint no default features
       run: cargo clippy --all --all-targets --no-default-features --profile pr-tests -- -D warnings
     - name: Lint all features
