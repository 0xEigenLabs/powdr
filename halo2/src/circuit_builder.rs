--- conflicted
+++ resolved
@@ -9,6 +9,7 @@
     },
     poly::Rotation,
 };
+use powdr_executor::witgen::WitgenCallback;
 
 use powdr_ast::{
     analyzed::{AlgebraicBinaryOperator, AlgebraicExpression},
@@ -18,10 +19,6 @@
     analyzed::{Analyzed, IdentityKind},
     parsed::visitor::ExpressionVisitable,
 };
-<<<<<<< HEAD
-use powdr_executor::witgen::WitgenCallback;
-=======
->>>>>>> 0036acfa
 use powdr_number::FieldElement;
 
 const ENABLE_NAME: &str = "__enable";
@@ -180,11 +177,7 @@
                     0 => meta.advice_column_in(FirstPhase),
                     1 => meta.advice_column_in(SecondPhase),
                     2 => meta.advice_column_in(ThirdPhase),
-<<<<<<< HEAD
-                    _ => panic!("Unknown phase: {}", stage),
-=======
                     _ => panic!("Stage too large for Halo2 backend: {}", stage),
->>>>>>> 0036acfa
                 };
                 (name.clone(), col)
             })
@@ -200,11 +193,7 @@
         let enable = meta.fixed_column();
         let instance = meta.instance_column();
 
-<<<<<<< HEAD
         // Collect challenges referenced in any identity.
-=======
-        // Collect expressions
->>>>>>> 0036acfa
         let mut challenges = BTreeMap::new();
         for identity in analyzed.identities_with_inlined_intermediate_polynomials() {
             identity.pre_visit_expressions(&mut |expr| {
@@ -215,11 +204,7 @@
                             0 => meta.challenge_usable_after(FirstPhase),
                             1 => meta.challenge_usable_after(SecondPhase),
                             2 => meta.challenge_usable_after(ThirdPhase),
-<<<<<<< HEAD
-                            _ => panic!("Unknown phase: {}", challenge.stage),
-=======
                             _ => panic!("Stage too large for Halo2 backend: {}", challenge.stage),
->>>>>>> 0036acfa
                         });
                 }
             })
