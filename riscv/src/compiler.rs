use std::{
    collections::{BTreeMap, BTreeSet},
    fmt,
};

use asm_utils::{
    ast::{BinaryOpKind, UnaryOpKind},
    data_parser::{self, DataValue},
    data_storage::{store_data_objects, SingleDataValue},
    parser::parse_asm,
    reachability::{self, symbols_in_args},
    utils::{
        argument_to_escaped_symbol, argument_to_number, escape_label, expression_to_number, quote,
    },
    Architecture,
};
use itertools::Itertools;

use crate::disambiguator;
use crate::parser::RiscParser;
use crate::{Argument, Expression, Statement};

#[derive(Clone, Copy, PartialEq, Eq, Debug)]
pub struct Register {
    value: u8,
}

impl Register {
    pub fn new(value: u8) -> Self {
        Self { value }
    }

    pub fn is_zero(&self) -> bool {
        self.value == 0
    }
}

impl asm_utils::ast::Register for Register {}

impl fmt::Display for Register {
    fn fmt(&self, f: &mut fmt::Formatter<'_>) -> fmt::Result {
        write!(f, "x{}", self.value)
    }
}

#[derive(Clone, Copy, Debug)]
pub enum FunctionKind {
    HiDataRef,
    LoDataRef,
}

impl asm_utils::ast::FunctionOpKind for FunctionKind {}

impl fmt::Display for FunctionKind {
    fn fmt(&self, f: &mut fmt::Formatter<'_>) -> fmt::Result {
        match self {
            FunctionKind::HiDataRef => write!(f, "%hi"),
            FunctionKind::LoDataRef => write!(f, "%lo"),
        }
    }
}

struct RiscvArchitecture {}

impl Architecture for RiscvArchitecture {
    fn instruction_ends_control_flow(instr: &str) -> bool {
        match instr {
            "li" | "lui" | "la" | "mv" | "add" | "addi" | "sub" | "neg" | "mul" | "mulhu"
<<<<<<< HEAD
            | "mulhsu" | "divu" | "xor" | "xori" | "and" | "andi" | "or" | "ori" | "not"
            | "slli" | "sll" | "srli" | "srl" | "srai" | "seqz" | "snez" | "slt" | "slti"
            | "sltu" | "sltiu" | "sgtz" | "beq" | "beqz" | "bgeu" | "bltu" | "blt" | "bge"
            | "bltz" | "blez" | "bgtz" | "bgez" | "bne" | "bnez" | "jal" | "jalr" | "call"
            | "ecall" | "ebreak" | "lw" | "lb" | "lbu" | "lh" | "lhu" | "sw" | "sh" | "sb"
            | "nop" | "fence" | "fence.i" | "amoadd.w.rl" | "amoadd.w" | "lr.w" | "lr.w.aq"
            | "sc.w" | "sc.w.rl" => false,
=======
            | "divu" | "remu" | "xor" | "xori" | "and" | "andi" | "or" | "ori" | "not" | "slli"
            | "sll" | "srli" | "srl" | "srai" | "seqz" | "snez" | "slt" | "slti" | "sltu"
            | "sltiu" | "sgtz" | "beq" | "beqz" | "bgeu" | "bltu" | "blt" | "bge" | "bltz"
            | "blez" | "bgtz" | "bgez" | "bne" | "bnez" | "jal" | "jalr" | "call" | "ecall"
            | "ebreak" | "lw" | "lb" | "lbu" | "lhu" | "sw" | "sh" | "sb" | "nop" => false,
>>>>>>> 4d5f8fef
            "j" | "jr" | "tail" | "ret" | "unimp" => true,
            _ => {
                panic!("Unknown instruction: {instr}");
            }
        }
    }

    fn get_references<'a, R: asm_utils::ast::Register, F: asm_utils::ast::FunctionOpKind>(
        instr: &str,
        args: &'a [asm_utils::ast::Argument<R, F>],
    ) -> Vec<&'a str> {
        // fence arguments are not symbols, they are like reserved
        // keywords affecting the instruction behavior
        if instr.starts_with("fence") {
            Vec::new()
        } else {
            symbols_in_args(args)
        }
    }
}

pub fn machine_decls() -> Vec<&'static str> {
    vec![
        r#"
// ================= binary/bitwise instructions =================

machine Binary(latch, operation_id) {

    degree 262144;

    operation and<0> A, B -> C;

    operation or<1> A, B -> C;

    operation xor<2> A, B -> C;

    constraints{
        col witness operation_id;

        macro is_nonzero(X) { match X { 0 => 0, _ => 1, } };
        macro is_zero(X) { 1 - is_nonzero(X) };

        col fixed latch(i) { is_zero((i % 4) - 3) };
        col fixed FACTOR(i) { 1 << (((i + 1) % 4) * 8) };

        col fixed P_A(i) { i % 256 };
        col fixed P_B(i) { (i >> 8) % 256 };
        col fixed P_operation(i) { (i / (256 * 256)) % 3 };
        col fixed P_C(i) {
            match P_operation(i) {
                0 => P_A(i) & P_B(i),
                1 => P_A(i) | P_B(i),
                2 => P_A(i) ^ P_B(i),
            } & 0xff
        };

        col witness A_byte;
        col witness B_byte;
        col witness C_byte;

        col witness A;
        col witness B;
        col witness C;

        A' = A * (1 - latch) + A_byte * FACTOR;
        B' = B * (1 - latch) + B_byte * FACTOR;
        C' = C * (1 - latch) + C_byte * FACTOR;

        {operation_id', A_byte, B_byte, C_byte} in {P_operation, P_A, P_B, P_C};
    }
}
"#,
        r#"
// ================= shift instructions =================

machine Shift(latch, operation_id) {
    degree 262144;

    operation shl<0> A, B -> C;

    operation shr<1> A, B -> C;

    constraints{
        col witness operation_id;

        col fixed latch(i) { is_zero((i % 4) - 3) };
        col fixed FACTOR_ROW(i) { (i + 1) % 4 };
        col fixed FACTOR(i) { 1 << (((i + 1) % 4) * 8) };

        col fixed P_A(i) { i % 256 };
        col fixed P_B(i) { (i / 256) % 32 };
        col fixed P_ROW(i) { (i / (256 * 32)) % 4 };
        col fixed P_operation(i) { (i / (256 * 32 * 4)) % 2 };
        col fixed P_C(i) {
            match P_operation(i) {
                0 => (P_A(i) << (P_B(i) + (P_ROW(i) * 8))),
                1 => (P_A(i) << (P_ROW(i) * 8)) >> P_B(i),
            } & 0xffffffff
        };

        col witness A_byte;
        col witness C_part;

        col witness A;
        col witness B;
        col witness C;

        A' = A * (1 - latch) + A_byte * FACTOR;
        (B' - B) * (1 - latch) = 0;
        C' = C * (1 - latch) + C_part;

        // TODO this way, we cannot prove anything that shifts by more than 31 bits.
        {operation_id', A_byte, B', FACTOR_ROW, C_part} in {P_operation, P_A, P_B, P_ROW, P_C};
    }
}
"#,
    ]
}

/// Compiles riscv assembly to a powdr assembly file. Adds required library routines.
pub fn compile(mut assemblies: BTreeMap<String, String>) -> String {
    // stack grows towards zero
    let stack_start = 0x10000;
    // data grows away from zero
    let data_start = 0x10100;

    assert!(assemblies
        .insert("__runtime".to_string(), runtime().to_string())
        .is_none());

    // TODO remove unreferenced files.
    let (mut statements, file_ids) = disambiguator::disambiguate(
        assemblies
            .into_iter()
            .map(|(name, contents)| (name, parse_asm(RiscParser::default(), &contents)))
            .collect(),
    );
    let (mut objects, mut object_order) = data_parser::extract_data_objects(&statements);
    assert_eq!(objects.keys().len(), object_order.len());

    // Reduce to the code that is actually reachable from main
    // (and the objects that are referred from there)
    reachability::filter_reachable_from::<_, _, RiscvArchitecture>(
        "__runtime_start",
        &mut statements,
        &mut objects,
    );

    // Replace dynamic references to code labels
    replace_dynamic_label_references(&mut statements, &objects);

    // Remove the riscv asm stub function, which is used
    // for compilation, and will not be called.
    statements = replace_coprocessor_stubs(statements).collect::<Vec<_>>();

    // Sort the objects according to the order of the names in object_order.
    // With the single exception: If there is large object, put that at the end.
    // The idea behind this is that there might be a single gigantic object representing the heap
    // and putting that at the end should keep memory addresses small.
    let mut large_objects = objects
        .iter()
        .filter(|(_name, data)| data.iter().map(|d| d.size()).sum::<usize>() > 0x2000);
    if let (Some((heap, _)), None) = (large_objects.next(), large_objects.next()) {
        let heap_pos = object_order.iter().position(|o| o == heap).unwrap();
        object_order.remove(heap_pos);
        object_order.push(heap.clone());
    };
    let sorted_objects = object_order
        .into_iter()
        .filter_map(|n| {
            let value = objects.get_mut(&n).map(std::mem::take);
            value.map(|v| (n, v))
        })
        .collect::<Vec<_>>();
    let (data_code, data_positions) = store_data_objects(
        &sorted_objects,
        data_start,
        &mut |addr, value| match value {
            SingleDataValue::Value(v) => {
                vec![format!("addr <=X= 0x{addr:x};"), format!("mstore 0x{v:x};")]
            }
            SingleDataValue::LabelReference(sym) => {
                // TODO should be possible without temporary
                vec![
                    format!("addr <=X= 0x{addr:x};"),
                    format!("tmp1 <== load_label({});", escape_label(sym)),
                    "mstore tmp1;".to_string(),
                ]
            }
            SingleDataValue::Offset(_, _) => {
                unimplemented!();
                /*
                object_code.push(format!("addr <=X= 0x{pos:x};"));

                I think this solution should be fine but hard to say without
                an actual code snippet that uses it.

                // TODO should be possible without temporary
                object_code.extend([
                    format!("tmp1 <== load_label({});", escape_label(a)),
                    format!("tmp2 <== load_label({});", escape_label(b)),
                    // TODO check if registers match
                    "mstore wrap(tmp1 - tmp2);".to_string(),
                ]);
                */
            }
        },
    );

    riscv_machine(
        &machine_decls(),
        &preamble(),
        &[("binary", "Binary"), ("shift", "Shift")],
        file_ids
            .into_iter()
            .map(|(id, dir, file)| format!("debug file {id} {} {};", quote(&dir), quote(&file)))
            .chain(["call __data_init;".to_string()])
            .chain(call_every_submachine())
            .chain([
                format!("// Set stack pointer\nx2 <=X= {stack_start};"),
                "call __runtime_start;".to_string(),
                "return;".to_string(), // This is not "riscv ret", but "return from powdr asm function".
            ])
            .chain(
                substitute_symbols_with_values(statements, &data_positions)
                    .into_iter()
                    .flat_map(process_statement),
            )
            .chain(["// This is the data initialization routine.\n__data_init::".to_string()])
            .chain(data_code)
            .chain(["// This is the end of the data initialization routine.\nret;".to_string()])
            .collect(),
    )
}

/// Replace certain patterns of references to code labels by
/// special instructions. We ignore any references to data objects
/// because they will be handled differently.
fn replace_dynamic_label_references(
    statements: &mut Vec<Statement>,
    data_objects: &BTreeMap<String, Vec<DataValue>>,
) {
    /*
    Find patterns of the form
    lui	a0, %hi(LABEL)
    addi	s10, a0, %lo(LABEL)
    -
    turn this into the pseudo-riscv-instruction
    load_dynamic s10, LABEL
    which is then turned into

    s10 <== load_label(LABEL)

    It gets more complicated by the fact that sometimes, labels
    and debugging directives occur between the two statements
    matching that pattern...
    */
    let instruction_indices = statements
        .iter()
        .enumerate()
        .filter_map(|(i, s)| match s {
            Statement::Instruction(_, _) => Some(i),
            _ => None,
        })
        .collect::<Vec<_>>();

    let mut to_delete = BTreeSet::default();
    for (i1, i2) in instruction_indices.into_iter().tuple_windows() {
        if let Some(r) =
            replace_dynamic_label_reference(&statements[i1], &statements[i2], data_objects)
        {
            to_delete.insert(i1);
            statements[i2] = r;
        }
    }

    let mut i = 0;
    statements.retain(|_| (!to_delete.contains(&i), i += 1).0);
}

fn replace_dynamic_label_reference(
    s1: &Statement,
    s2: &Statement,
    data_objects: &BTreeMap<String, Vec<DataValue>>,
) -> Option<Statement> {
    let Statement::Instruction(instr1, args1) = s1 else {
        return None;
    };
    let Statement::Instruction(instr2, args2) = s2 else {
        return None;
    };
    if instr1.as_str() != "lui" || instr2.as_str() != "addi" {
        return None;
    };
    let [Argument::Register(r1), Argument::Expression(Expression::FunctionOp(FunctionKind::HiDataRef, expr1))] =
        &args1[..]
    else {
        return None;
    };
    // Maybe should try to reduce expr1 and expr2 before comparing deciding it is a pure symbol?
    let Expression::Symbol(label1) = expr1.as_ref() else {
        return None;
    };
    let [Argument::Register(r2), Argument::Register(r3), Argument::Expression(Expression::FunctionOp(FunctionKind::LoDataRef, expr2))] =
        &args2[..]
    else {
        return None;
    };
    let Expression::Symbol(label2) = expr2.as_ref() else {
        return None;
    };
    if r1 != r3 || label1 != label2 || data_objects.contains_key(label1) {
        return None;
    }
    Some(Statement::Instruction(
        "load_dynamic".to_string(),
        vec![
            Argument::Register(*r2),
            Argument::Expression(Expression::Symbol(label1.clone())),
        ],
    ))
}

fn remove_matching_and_next<I: Iterator, F>(iter: I, predicate: F) -> impl Iterator<Item = I::Item>
where
    F: Fn(&I::Item) -> bool,
{
    iter.scan(false, move |filter_next, item| {
        let mut filter_current = *filter_next;
        *filter_next = predicate(&item);
        // if the predicate says this line should be filtered, then
        // the next one should be filtered as well.
        filter_current |= *filter_next;
        Some((filter_current, item))
    })
    .filter_map(|(filter, statement)| (!filter).then_some(statement))
}

fn replace_coprocessor_stubs(
    statements: impl IntoIterator<Item = Statement>,
) -> impl Iterator<Item = Statement> {
    let stub_names: Vec<&str> = COPROCESSOR_SUBSTITUTIONS
        .iter()
        .map(|(name, _)| *name)
        .collect();

    remove_matching_and_next(statements.into_iter(), move |statement| -> bool {
        matches!(&statement, Statement::Label(label) if stub_names.contains(&label.as_str()))
    })
}

fn call_every_submachine() -> Vec<String> {
    // TODO This is a hacky snippet to ensure that every submachine in the RISCV machine
    // is called at least once. This is needed for witgen until it can do default blocks
    // automatically.
    // https://github.com/powdr-labs/powdr/issues/548
    vec![
        "x10 <== and(x10, x10);".to_string(),
        "x10 <== shl(x10, x10);".to_string(),
        "x10 <=X= 0;".to_string(),
    ]
}

fn substitute_symbols_with_values(
    mut statements: Vec<Statement>,
    data_positions: &BTreeMap<String, u32>,
) -> Vec<Statement> {
    for s in &mut statements {
        let Statement::Instruction(_name, args) = s else {
            continue;
        };
        for arg in args {
            arg.post_visit_expressions_mut(&mut |expression| match expression {
                Expression::Number(_) => {}
                Expression::Symbol(symb) => {
                    if let Some(pos) = data_positions.get(symb) {
                        *expression = Expression::Number(*pos as i64)
                    }
                }
                Expression::UnaryOp(op, subexpr) => {
                    if let Expression::Number(num) = subexpr.as_ref() {
                        let result = match op {
                            UnaryOpKind::Negation => -num,
                        };
                        *expression = Expression::Number(result);
                    };
                }
                Expression::BinaryOp(op, subexprs) => {
                    if let (Expression::Number(a), Expression::Number(b)) =
                        (&subexprs[0], &subexprs[1])
                    {
                        let result = match op {
                            BinaryOpKind::Or => a | b,
                            BinaryOpKind::Xor => a ^ b,
                            BinaryOpKind::And => a & b,
                            BinaryOpKind::LeftShift => a << b,
                            BinaryOpKind::RightShift => a >> b,
                            BinaryOpKind::Add => a + b,
                            BinaryOpKind::Sub => a - b,
                            BinaryOpKind::Mul => a * b,
                            BinaryOpKind::Div => a / b,
                            BinaryOpKind::Mod => a % b,
                        };
                        *expression = Expression::Number(result);
                    }
                }
                Expression::FunctionOp(op, subexpr) => {
                    if let Expression::Number(num) = subexpr.as_ref() {
                        let result = match op {
                            FunctionKind::HiDataRef => num >> 12,
                            FunctionKind::LoDataRef => num & 0xfff,
                        };
                        *expression = Expression::Number(result);
                    };
                }
            });
        }
    }
    statements
}

fn riscv_machine(
    machines: &[&str],
    preamble: &str,
    submachines: &[(&str, &str)],
    program: Vec<String>,
) -> String {
    format!(
        r#"
{}
machine Main {{
{}

{}

    function main {{
{}
    }}
}}    
"#,
        machines.join("\n"),
        submachines
            .iter()
            .map(|(instance, ty)| format!("\t\t{} {};", ty, instance))
            .collect::<Vec<_>>()
            .join("\n"),
        preamble,
        program
            .into_iter()
            .map(|line| format!("\t\t{line}"))
            .collect::<Vec<_>>()
            .join("\n")
    )
}

fn preamble() -> String {
    r#"
    degree 262144;
    reg pc[@pc];
    reg X[<=];
    reg Y[<=];
    reg Z[<=];
    reg tmp1;
    reg tmp2;
    reg tmp3;
    reg lr_sc_reservation;
"#
    .to_string()
        + &(0..32)
            .map(|i| format!("\t\treg x{i};\n"))
            .collect::<Vec<_>>()
            .concat()
        + r#"
    reg addr;

    constraints {
        x0 = 0;
    }

    constraints{
    // ============== iszero check for X =======================
        col witness XInv;
        col witness XIsZero;
        XIsZero = 1 - X * XInv;
        XIsZero * X = 0;
        XIsZero * (1 - XIsZero) = 0;

    // =============== read-write memory =======================
        // Read-write memory. Columns are sorted by m_addr and
        // then by m_step. m_change is 1 if and only if m_addr changes
        // in the next row.
        col witness m_addr;
        col witness m_step;
        col witness m_change;
        col witness m_value;
        // If we have an operation at all (needed because this needs to be a permutation)
        col witness m_op;
        // If the operation is a write operation.
        col witness m_is_write;
        col witness m_is_read;

        // positive numbers (assumed to be much smaller than the field order)
        col fixed POSITIVE(i) { i + 1 };
        col fixed FIRST = [1] + [0]*;
        col fixed LAST(i) { FIRST(i + 1) };
        col fixed STEP(i) { i };

        m_change * (1 - m_change) = 0;

        // if m_change is zero, m_addr has to stay the same.
        (m_addr' - m_addr) * (1 - m_change) = 0;

        // Except for the last row, if m_change is 1, then m_addr has to increase,
        // if it is zero, m_step has to increase.
        (1 - LAST) { m_change * (m_addr' - m_addr) + (1 - m_change) * (m_step' - m_step) } in POSITIVE;

        m_op * (1 - m_op) = 0;
        m_is_write * (1 - m_is_write) = 0;
        m_is_read * (1 - m_is_read) = 0;
        // m_is_write can only be 1 if m_op is 1.
        m_is_write * (1 - m_op) = 0;
        m_is_read * (1 - m_op) = 0;
        m_is_read * m_is_write = 0;


        // If the next line is a read and we stay at the same address, then the
        // value cannot change.
        (1 - m_is_write') * (1 - m_change) * (m_value' - m_value) = 0;

        // If the next line is a read and we have an address change,
        // then the value is zero.
        (1 - m_is_write') * m_change * m_value' = 0;
    }

    // ============== memory instructions ==============

    instr mstore X { { addr, STEP, X } is m_is_write { m_addr, m_step, m_value } }
    instr mload -> X { { addr, STEP, X } is m_is_read { m_addr, m_step, m_value } }

    // ============== control-flow instructions ==============

    instr jump l: label { pc' = l }
    instr load_label l: label -> X { X = l }
    instr jump_dyn X { pc' = X }
    instr jump_and_link_dyn X { pc' = X, x1' = pc + 1 }
    instr call l: label { pc' = l, x1' = pc + 1 }
    // TODO x6 actually stores some relative address, but only part of it.
    instr tail l: label { pc' = l, x6' = l }
    instr ret { pc' = x1 }

    instr branch_if_nonzero X, l: label { pc' = (1 - XIsZero) * l + XIsZero * (pc + 1) }
    instr branch_if_zero X, l: label { pc' = XIsZero * l + (1 - XIsZero) * (pc + 1) }

    // Skips Y instructions if X is zero
    instr skip_if_zero X, Y { pc' = pc + 1 + (XIsZero * Y) }

    // input X is required to be the difference of two 32-bit unsigend values.
    // i.e. -2**32 < X < 2**32
    instr branch_if_positive X, l: label {
        X + 2**32 - 1 = X_b1 + X_b2 * 0x100 + X_b3 * 0x10000 + X_b4 * 0x1000000 + wrap_bit * 2**32,
        pc' = wrap_bit * l + (1 - wrap_bit) * (pc + 1)
    }
    // input X is required to be the difference of two 32-bit unsigend values.
    // i.e. -2**32 < X < 2**32
    instr is_positive X -> Y {
        X + 2**32 - 1 = X_b1 + X_b2 * 0x100 + X_b3 * 0x10000 + X_b4 * 0x1000000 + wrap_bit * 2**32,
        Y = wrap_bit
    }

    // ================= logical instructions =================

    instr is_equal_zero X -> Y { Y = XIsZero }
    instr is_not_equal_zero X -> Y { Y = 1 - XIsZero }

    // ================= coprocessor substitution instructions =================

    instr poseidon Y, Z -> X {
        // Dummy code, to be replaced with actual poseidon code.
        X = 0
    }

    // ================= binary/bitwise instructions =================

    instr and Y, Z -> X = binary.and

    instr or Y, Z -> X = binary.or

    instr xor Y, Z -> X = binary.xor

    // ================= shift instructions =================

    instr shl Y, Z -> X = shift.shl

    instr shr Y, Z -> X = shift.shr

    // ================== wrapping instructions ==============

    // Wraps a value in Y to 32 bits.
    // Requires 0 <= Y < 2**33
    instr wrap Y -> X { Y = X + wrap_bit * 2**32, X = X_b1 + X_b2 * 0x100 + X_b3 * 0x10000 + X_b4 * 0x1000000 }
    // Requires -2**32 <= Y < 2**32
    instr wrap_signed Y -> X { Y + 2**32 = X + wrap_bit * 2**32, X = X_b1 + X_b2 * 0x100 + X_b3 * 0x10000 + X_b4 * 0x1000000 }
    constraints{
        col fixed bytes(i) { i & 0xff };
        col witness X_b1;
        col witness X_b2;
        col witness X_b3;
        col witness X_b4;
        { X_b1 } in { bytes };
        { X_b2 } in { bytes };
        { X_b3 } in { bytes };
        { X_b4 } in { bytes };
        col witness wrap_bit;
        wrap_bit * (1 - wrap_bit) = 0;
    }

    // Input is a 32 bit unsigned number. We check bit 7 and set all higher bits to that value.
    instr sign_extend_byte Y -> X {
        // wrap_bit is used as sign_bit here.
        Y = Y_7bit + wrap_bit * 0x80 + X_b2 * 0x100 + X_b3 * 0x10000 + X_b4 * 0x1000000,
        X = Y_7bit + wrap_bit * 0xffffff80
    }
    constraints{
        col fixed seven_bit(i) { i & 0x7f };
        col witness Y_7bit;
        { Y_7bit } in { seven_bit };
    }

    // Input is a 32 bit unsigned number. We check bit 15 and set all higher bits to that value.
    instr sign_extend_16_bits Y -> X {
        Y_15bit = X_b1 + Y_7bit * 0x100,

        // wrap_bit is used as sign_bit here.
        Y = Y_15bit + wrap_bit * 0x8000 + X_b3 * 0x10000 + X_b4 * 0x1000000,
        X = Y_15bit + wrap_bit * 0xffff8000
    }
    constraints{
        col witness Y_15bit;
    }

    // Input is a 32 but unsigned number (0 <= Y < 2**32) interpreted as a two's complement numbers.
    // Returns a signed number (-2**31 <= X < 2**31).
    instr to_signed Y -> X {
        // wrap_bit is used as sign_bit here.
        Y = X_b1 + X_b2 * 0x100 + X_b3 * 0x10000 + Y_7bit * 0x1000000 + wrap_bit * 0x80000000,
        X = Y - wrap_bit * 2**32
    }

    // ======================= assertions =========================

    instr fail { 1 = 0 }

    // Removes up to 16 bits beyond 32
    // TODO is this really safe?
    instr wrap16 Y -> X { Y = Y_b5 * 2**32 + Y_b6 * 2**40 + X, X = X_b1 + X_b2 * 0x100 + X_b3 * 0x10000 + X_b4 * 0x1000000 }
    constraints {
        col witness Y_b5;
        col witness Y_b6;
        col witness Y_b7;
        col witness Y_b8;
        { Y_b5 } in { bytes };
        { Y_b6 } in { bytes };
        { Y_b7 } in { bytes };
        { Y_b8 } in { bytes };

        col witness div_tmp;

        col witness REM_b1;
        col witness REM_b2;
        col witness REM_b3;
        col witness REM_b4;
        { REM_b1 } in { bytes };
        { REM_b2 } in { bytes };
        { REM_b3 } in { bytes };
        { REM_b4 } in { bytes };
    }

    // implements Z = Y / X, stores remainder in `div_tmp`.
    instr divu Y, X -> Z {
        // Y is the known dividend
        // X is the known divisor
        // Z is the unknown quotient
        // main division algorithm;
        // if X is zero, remainder is set to dividend, as per RISC-V specification:
        X * Z + div_tmp = Y,

        // remainder >= 0:
        div_tmp = REM_b1 + REM_b2 * 0x100 + REM_b3 * 0x10000 + REM_b4 * 0x1000000,

        // remainder < divisor, conditioned to X not being 0:
        (1 - XIsZero) * (X - div_tmp - 1 - Y_b5 - Y_b6 * 0x100 - Y_b7 * 0x10000 - Y_b8 * 0x1000000) = 0,

        // in case X is zero, we set quotient according to RISC-V specification
        XIsZero * (Z - 0xffffffff) = 0,

        // quotient is 32 bits:
        Z = X_b1 + X_b2 * 0x100 + X_b3 * 0x10000 + X_b4 * 0x1000000
    }

    // implements Z = Y % X, stores quotient in `div_tmp`.
    // TODO: unify this code with divu after PR #485 (multi-return) is merged
    instr remu Y, X -> Z {
        // Y is the known dividend
        // X is the known divisor
        // Z is the unknown remainder
        // main division algorithm;
        // if X is zero, remainder is set to dividend, as per RISC-V specification:
        X * div_tmp + Z = Y,

        // remainder >= 0:
        Z = REM_b1 + REM_b2 * 0x100 + REM_b3 * 0x10000 + REM_b4 * 0x1000000,

        // remainder < divisor, conditioned to X not being 0:
        (1 - XIsZero) * (X - Z - 1 - Y_b5 - Y_b6 * 0x100 - Y_b7 * 0x10000 - Y_b8 * 0x1000000) = 0,

        // It seems to be fine to leave quotient underconstrained, which happens in case X is zero.

        // Quotient is 32 bits:
        div_tmp = X_b1 + X_b2 * 0x100 + X_b3 * 0x10000 + X_b4 * 0x1000000
    }

    // Removes up to 32 bits beyond 32
    // TODO is this really safe?
    instr mul Y, Z -> X {
        Y * Z = X + Y_b5 * 2**32 + Y_b6 * 2**40 + Y_b7 * 2**48 + Y_b8 * 2**56,
        X = X_b1 + X_b2 * 0x100 + X_b3 * 0x10000 + X_b4 * 0x1000000
    }
    // implements (Y * Z) >> 32
    // TODO mulhu could be unified with mul when #485 is merged
    instr mulhu Y, Z -> X {
        Y * Z = X * 2**32 + Y_b5 + Y_b6 * 0x100 + Y_b7 * 0x10000 + Y_b8 * 0x1000000,
        X = X_b1 + X_b2 * 0x100 + X_b3 * 0x10000 + X_b4 * 0x1000000
    }
"#
}

fn runtime() -> &'static str {
    r#"
.globl __udivdi3@plt
.globl __udivdi3
.set __udivdi3@plt, __udivdi3

.globl __umoddi3@plt
.globl __umoddi3
.set __umoddi3@plt, __umoddi3

.globl memcpy@plt
.globl memcpy
.set memcpy@plt, memcpy

.globl memmove@plt
.globl memmove
.set memmove@plt, memmove

.globl memset@plt
.globl memset
.set memset@plt, memset

.globl memcmp@plt
.globl memcmp
.set memcmp@plt, memcmp

.globl bcmp@plt
.globl bcmp
.set bcmp@plt, bcmp

.globl strlen@plt
.globl strlen
.set strlen@plt, strlen

.globl __rust_alloc
.set __rust_alloc, __rg_alloc

.globl __rust_dealloc
.set __rust_dealloc, __rg_dealloc

.globl __rust_realloc
.set __rust_realloc, __rg_realloc

.globl __rust_alloc_zeroed
.set __rust_alloc_zeroed, __rg_alloc_zeroed

.globl __rust_alloc_error_handler
.set __rust_alloc_error_handler, __rg_oom

.globl poseidon_coprocessor
poseidon_coprocessor:
    ret
"#
}

fn process_statement(s: Statement) -> Vec<String> {
    match &s {
        Statement::Label(l) => vec![format!("{}::", escape_label(l))],
        Statement::Directive(directive, args) => match (directive.as_str(), &args[..]) {
            (
                ".loc",
                [Argument::Expression(Expression::Number(file)), Argument::Expression(Expression::Number(line)), Argument::Expression(Expression::Number(column)), ..],
            ) => {
                vec![format!("  debug loc {file} {line} {column};")]
            }
            (".file", _) => {
                // We ignore ".file" directives because they have been extracted to the top.
                vec![]
            }
            _ if directive.starts_with(".cfi_") => vec![],
            _ => panic!(
                "Leftover directive in code: {directive} {}",
                args.iter().format(", ")
            ),
        },
        Statement::Instruction(instr, args) => process_instruction(instr, args)
            .into_iter()
            .map(|s| "  ".to_string() + &s)
            .collect(),
    }
}

fn r(args: &[Argument]) -> Register {
    match args {
        [Argument::Register(r1)] => *r1,
        _ => panic!(),
    }
}

fn rri(args: &[Argument]) -> (Register, Register, u32) {
    match args {
        [Argument::Register(r1), Argument::Register(r2), n] => (*r1, *r2, argument_to_number(n)),
        _ => panic!(),
    }
}

fn rrr(args: &[Argument]) -> (Register, Register, Register) {
    match args {
        [Argument::Register(r1), Argument::Register(r2), Argument::Register(r3)] => (*r1, *r2, *r3),
        _ => panic!(),
    }
}

fn ri(args: &[Argument]) -> (Register, u32) {
    match args {
        [Argument::Register(r1), n] => (*r1, argument_to_number(n)),
        _ => panic!(),
    }
}

fn rr(args: &[Argument]) -> (Register, Register) {
    match args {
        [Argument::Register(r1), Argument::Register(r2)] => (*r1, *r2),
        _ => panic!(),
    }
}

fn rrl(args: &[Argument]) -> (Register, Register, String) {
    match args {
        [Argument::Register(r1), Argument::Register(r2), l] => {
            (*r1, *r2, argument_to_escaped_symbol(l))
        }
        _ => panic!(),
    }
}

fn rl(args: &[Argument]) -> (Register, String) {
    match args {
        [Argument::Register(r1), l] => (*r1, argument_to_escaped_symbol(l)),
        _ => panic!(),
    }
}

fn rro(args: &[Argument]) -> (Register, Register, u32) {
    match args {
        [Argument::Register(r1), Argument::RegOffset(off, r2)] => (
            *r1,
            *r2,
            expression_to_number(off.as_ref().unwrap_or(&Expression::Number(0))),
        ),
        _ => panic!(),
    }
}

fn rrro(args: &[Argument]) -> (Register, Register, Register, u32) {
    match args {
        [Argument::Register(r1), Argument::Register(r2), Argument::RegOffset(off, r3)] => (
            *r1,
            *r2,
            *r3,
            expression_to_number(off.as_ref().unwrap_or(&Expression::Number(0))),
        ),
        _ => panic!(),
    }
}

fn only_if_no_write_to_zero(statement: String, reg: Register) -> Vec<String> {
    only_if_no_write_to_zero_vec(vec![statement], reg)
}

fn only_if_no_write_to_zero_vec(statements: Vec<String>, reg: Register) -> Vec<String> {
    if reg.is_zero() {
        vec![]
    } else {
        statements
    }
}

static COPROCESSOR_SUBSTITUTIONS: &[(&str, &str)] =
    &[("poseidon_coprocessor", "x10 <== poseidon(x10, x11);")];

fn try_coprocessor_substitution(label: &str) -> Option<String> {
    COPROCESSOR_SUBSTITUTIONS
        .iter()
        .find(|(l, _)| *l == label)
        .map(|&(_, subst)| subst.to_string())
}

fn process_instruction(instr: &str, args: &[Argument]) -> Vec<String> {
    match instr {
        // load/store registers
        "li" => {
            let (rd, imm) = ri(args);
            only_if_no_write_to_zero(format!("{rd} <=X= {imm};"), rd)
        }
        // TODO check if it is OK to clear the lower order bits
        "lui" => {
            let (rd, imm) = ri(args);
            only_if_no_write_to_zero(format!("{rd} <=X= {};", imm << 12), rd)
        }
        "la" => {
            let (rd, addr) = ri(args);
            only_if_no_write_to_zero(format!("{rd} <=X= {};", addr), rd)
        }
        "mv" => {
            let (rd, rs) = rr(args);
            only_if_no_write_to_zero(format!("{rd} <=X= {rs};"), rd)
        }

        // Arithmetic
        "add" => {
            let (rd, r1, r2) = rrr(args);
            only_if_no_write_to_zero(format!("{rd} <== wrap({r1} + {r2});"), rd)
        }
        "addi" => {
            let (rd, rs, imm) = rri(args);
            only_if_no_write_to_zero(format!("{rd} <== wrap({rs} + {imm});"), rd)
        }
        "sub" => {
            let (rd, r1, r2) = rrr(args);
            only_if_no_write_to_zero(format!("{rd} <== wrap_signed({r1} - {r2});"), rd)
        }
        "neg" => {
            let (rd, r1) = rr(args);
            only_if_no_write_to_zero(format!("{rd} <== wrap_signed(0 - {r1});"), rd)
        }
        "mul" => {
            let (rd, r1, r2) = rrr(args);
            only_if_no_write_to_zero(format!("{rd} <== mul({r1}, {r2});"), rd)
        }
        "mulhu" => {
            let (rd, r1, r2) = rrr(args);
            only_if_no_write_to_zero(format!("{rd} <== mulhu({r1}, {r2});"), rd)
        }
        "mulhsu" => {
            let (rd, r1, r2) = rrr(args);
            only_if_no_write_to_zero_vec(
                vec![
                    format!("tmp1 <== to_signed({r1});"),
                    // tmp2 is 1 if tmp1 is non-negative
                    "tmp2 <== is_positive(tmp1 + 1);".into(),
                    // If negative, convert to positive
                    "skip_if_zero 0, tmp2;".into(),
                    "tmp1 <=X= 0 - tmp1;".into(),
                    format!("{rd} <== mulhu(tmp1, {r2});"),
                    // If was negative before, convert back to negative
                    "skip_if_zero (1-tmp2), 3;".into(),
                    format!("tmp3 <== mul(tmp1, {r2});"),
                    "tmp3 <== is_equal_zero(tmp3);".into(),
                    // If the lower bits are zero, return the two's complement,
                    // otherwise return one's complement.
                    format!("{rd} <== wrap_signed(-{rd} - 1 + tmp3);"),
                ],
                rd,
            )
        }
        "divu" => {
            let (rd, r1, r2) = rrr(args);
            only_if_no_write_to_zero(format!("{rd} <=Z= divu({r1}, {r2});"), rd)
        }
        "remu" => {
            let (rd, r1, r2) = rrr(args);
            only_if_no_write_to_zero(format!("{rd} <=Z= remu({r1}, {r2});"), rd)
        }

        // bitwise
        "xor" => {
            let (rd, r1, r2) = rrr(args);
            only_if_no_write_to_zero(format!("{rd} <== xor({r1}, {r2});"), rd)
        }
        "xori" => {
            let (rd, r1, imm) = rri(args);
            only_if_no_write_to_zero(format!("{rd} <== xor({r1}, {imm});"), rd)
        }
        "and" => {
            let (rd, r1, r2) = rrr(args);
            only_if_no_write_to_zero(format!("{rd} <== and({r1}, {r2});"), rd)
        }
        "andi" => {
            let (rd, r1, imm) = rri(args);
            only_if_no_write_to_zero(format!("{rd} <== and({r1}, {imm});"), rd)
        }
        "or" => {
            let (rd, r1, r2) = rrr(args);
            only_if_no_write_to_zero(format!("{rd} <== or({r1}, {r2});"), rd)
        }
        "ori" => {
            let (rd, r1, imm) = rri(args);
            only_if_no_write_to_zero(format!("{rd} <== or({r1}, {imm});"), rd)
        }
        "not" => {
            let (rd, rs) = rr(args);
            only_if_no_write_to_zero(format!("{rd} <== wrap_signed(-{rs} - 1);"), rd)
        }

        // shift
        "slli" => {
            let (rd, rs, amount) = rri(args);
            assert!(amount <= 31);
            only_if_no_write_to_zero_vec(
                if amount <= 16 {
                    vec![format!("{rd} <== wrap16({rs} * {});", 1 << amount)]
                } else {
                    vec![
                        format!("tmp1 <== wrap16({rs} * {});", 1 << 16),
                        format!("{rd} <== wrap16(tmp1 * {});", 1 << (amount - 16)),
                    ]
                },
                rd,
            )
        }
        "sll" => {
            let (rd, r1, r2) = rrr(args);
            only_if_no_write_to_zero_vec(
                vec![
                    format!("tmp1 <== and({r2}, 0x1f);"),
                    format!("{rd} <== shl({r1}, tmp1);"),
                ],
                rd,
            )
        }
        "srli" => {
            // logical shift right
            let (rd, rs, amount) = rri(args);
            assert!(amount <= 31);
            only_if_no_write_to_zero(format!("{rd} <== shr({rs}, {amount});"), rd)
        }
        "srl" => {
            // logical shift right
            let (rd, r1, r2) = rrr(args);
            only_if_no_write_to_zero_vec(
                vec![
                    format!("tmp1 <== and({r2}, 0x1f);"),
                    format!("{rd} <== shr({r1}, tmp1);"),
                ],
                rd,
            )
        }
        "srai" => {
            // arithmetic shift right
            // TODO see if we can implement this directly with a machine.
            // Now we are using the equivalence
            // a >>> b = (a >= 0 ? a >> b : ~(~a >> b))
            let (rd, rs, amount) = rri(args);
            assert!(amount <= 31);
            only_if_no_write_to_zero_vec(
                vec![
                    format!("tmp1 <== to_signed({rs});"),
                    format!("tmp1 <== is_positive(0 - tmp1);"),
                    format!("tmp1 <=X= tmp1 * 0xffffffff;"),
                    // Here, tmp1 is the full bit mask if rs is negative
                    // and zero otherwise.
                    format!("{rd} <== xor(tmp1, {rs});"),
                    format!("{rd} <== shr({rd}, {amount});"),
                    format!("{rd} <== xor(tmp1, {rd});"),
                ],
                rd,
            )
        }

        // comparison
        "seqz" => {
            let (rd, rs) = rr(args);
            only_if_no_write_to_zero(format!("{rd} <=Y= is_equal_zero({rs});"), rd)
        }
        "snez" => {
            let (rd, rs) = rr(args);
            only_if_no_write_to_zero(format!("{rd} <=Y= is_not_equal_zero({rs});"), rd)
        }
        "slti" => {
            let (rd, rs, imm) = rri(args);
            only_if_no_write_to_zero_vec(
                vec![
                    format!("tmp1 <== to_signed({rs});"),
                    format!("{rd} <=Y= is_positive({} - tmp1);", imm as i32),
                ],
                rd,
            )
        }
        "slt" => {
            let (rd, r1, r2) = rrr(args);
            vec![
                format!("tmp1 <== to_signed({r1});"),
                format!("tmp2 <== to_signed({r2});"),
                format!("{rd} <=Y= is_positive(tmp2 - tmp1);"),
            ]
        }
        "sltiu" => {
            let (rd, rs, imm) = rri(args);
            only_if_no_write_to_zero(format!("{rd} <=Y= is_positive({imm} - {rs});"), rd)
        }
        "sltu" => {
            let (rd, r1, r2) = rrr(args);
            only_if_no_write_to_zero(format!("{rd} <=Y= is_positive({r2} - {r1});"), rd)
        }
        "sgtz" => {
            let (rd, rs) = rr(args);
            vec![
                format!("tmp1 <== to_signed({rs});"),
                format!("{rd} <=Y= is_positive(tmp1);"),
            ]
        }

        // branching
        "beq" => {
            let (r1, r2, label) = rrl(args);
            vec![format!("branch_if_zero {r1} - {r2}, {label};")]
        }
        "beqz" => {
            let (r1, label) = rl(args);
            vec![format!("branch_if_zero {r1}, {label};")]
        }
        "bgeu" => {
            let (r1, r2, label) = rrl(args);
            // TODO does this fulfill the input requirements for branch_if_positive?
            vec![format!("branch_if_positive {r1} - {r2} + 1, {label};")]
        }
        "bgez" => {
            let (r1, label) = rl(args);
            vec![
                format!("tmp1 <== to_signed({r1});"),
                format!("branch_if_positive tmp1 + 1, {label};"),
            ]
        }
        "bltu" => {
            let (r1, r2, label) = rrl(args);
            vec![format!("branch_if_positive {r2} - {r1}, {label};")]
        }
        "blt" => {
            let (r1, r2, label) = rrl(args);
            // Branch if r1 < r2 (signed).
            // TODO does this fulfill the input requirements for branch_if_positive?
            vec![
                format!("tmp1 <== to_signed({r1});"),
                format!("tmp2 <== to_signed({r2});"),
                format!("branch_if_positive tmp2 - tmp1, {label};"),
            ]
        }
        "bge" => {
            let (r1, r2, label) = rrl(args);
            // Branch if r1 >= r2 (signed).
            // TODO does this fulfill the input requirements for branch_if_positive?
            vec![
                format!("tmp1 <== to_signed({r1});"),
                format!("tmp2 <== to_signed({r2});"),
                format!("branch_if_positive tmp1 - tmp2 + 1, {label};"),
            ]
        }
        "bltz" => {
            // branch if 2**31 <= r1 < 2**32
            let (r1, label) = rl(args);
            vec![format!("branch_if_positive {r1} - 2**31 + 1, {label};")]
        }

        "blez" => {
            // branch less or equal zero
            let (r1, label) = rl(args);
            vec![
                format!("tmp1 <== to_signed({r1});"),
                format!("branch_if_positive -tmp1 + 1, {label};"),
            ]
        }
        "bgtz" => {
            // branch if 0 < r1 < 2**31
            let (r1, label) = rl(args);
            vec![
                format!("tmp1 <== to_signed({r1});"),
                format!("branch_if_positive tmp1, {label};"),
            ]
        }
        "bne" => {
            let (r1, r2, label) = rrl(args);
            vec![format!("branch_if_nonzero {r1} - {r2}, {label};")]
        }
        "bnez" => {
            let (r1, label) = rl(args);
            vec![format!("branch_if_nonzero {r1}, {label};")]
        }

        // jump and call
        "j" => {
            if let [label] = args {
                vec![format!("jump {};", argument_to_escaped_symbol(label))]
            } else {
                panic!()
            }
        }
        "jr" => {
            let rs = r(args);
            vec![format!("jump_dyn {rs};")]
        }
        "jal" => {
            let (_rd, _label) = rl(args);
            todo!();
        }
        "jalr" => {
            // TODO there is also a form that takes more arguments
            let rs = r(args);
            vec![format!("jump_and_link_dyn {rs};")]
        }
        "call" | "tail" => {
            // Depending on what symbol is called, the call is replaced by a
            // powdr-asm call, or a call to a coprocessor if a special function
            // has been recognized.
            assert_eq!(args.len(), 1);
            let label = &args[0];
            let replacement = match label {
                Argument::Expression(Expression::Symbol(l)) => try_coprocessor_substitution(l),
                _ => None,
            };
            match (replacement, instr) {
                (Some(replacement), "call") => vec![replacement],
                (Some(replacement), "tail") => vec![replacement, "ret;".to_string()],
                (Some(_), _) => panic!(),
                (None, _) => vec![format!("{instr} {};", argument_to_escaped_symbol(label))],
            }
        }
        "ecall" => {
            assert!(args.is_empty());
            vec!["x10 <=X= ${ (\"input\", x10) };".to_string()]
        }
        "ebreak" => {
            assert!(args.is_empty());
            // This is using x0 on purpose, because we do not want to introduce
            // nondeterminism with this.
            vec!["x0 <=X= ${ (\"print_char\", x10) };\n".to_string()]
        }
        "ret" => {
            assert!(args.is_empty());
            vec!["ret;".to_string()]
        }

        // memory access
        "lw" => {
            let (rd, rs, off) = rro(args);
            // TODO we need to consider misaligned loads / stores
            only_if_no_write_to_zero_vec(
                vec![
                    format!("addr <== wrap({rs} + {off});"),
                    format!("{rd} <== mload();"),
                ],
                rd,
            )
        }
        "lb" => {
            // load byte and sign-extend. the memory is little-endian.
            let (rd, rs, off) = rro(args);
            only_if_no_write_to_zero_vec(
                vec![
                    format!("tmp1 <== wrap({rs} + {off});"),
                    "addr <== and(tmp1, 0xfffffffc);".to_string(),
                    "tmp2 <== and(tmp1, 0x3);".to_string(),
                    format!("{rd} <== mload();"),
                    format!("{rd} <== shr({rd}, 8 * tmp2);"),
                    format!("{rd} <== sign_extend_byte({rd});"),
                ],
                rd,
            )
        }
        "lbu" => {
            // load byte and zero-extend. the memory is little-endian.
            let (rd, rs, off) = rro(args);
            only_if_no_write_to_zero_vec(
                vec![
                    format!("tmp1 <== wrap({rs} + {off});"),
                    "addr <== and(tmp1, 0xfffffffc);".to_string(),
                    "tmp2 <== and(tmp1, 0x3);".to_string(),
                    format!("{rd} <== mload();"),
                    format!("{rd} <== shr({rd}, 8 * tmp2);"),
                    format!("{rd} <== and({rd}, 0xff);"),
                ],
                rd,
            )
        }
        "lh" => {
            // Load two bytes and sign-extend.
            // Assumes the address is a multiple of two.
            let (rd, rs, off) = rro(args);
            only_if_no_write_to_zero_vec(
                vec![
                    format!("tmp1 <== wrap({rs} + {off});"),
                    "addr <== and(tmp1, 0xfffffffc);".to_string(),
                    "tmp2 <== and(tmp1, 0x3);".to_string(),
                    format!("{rd} <== mload();"),
                    format!("{rd} <== shr({rd}, 8 * tmp2);"),
                    format!("{rd} <== sign_extend_16_bits({rd});"),
                ],
                rd,
            )
        }
        "lhu" => {
            // Load two bytes and zero-extend.
            // Assumes the address is a multiple of two.
            let (rd, rs, off) = rro(args);
            only_if_no_write_to_zero_vec(
                vec![
                    format!("tmp1 <== wrap({rs} + {off});"),
                    "addr <== and(tmp1, 0xfffffffc);".to_string(),
                    "tmp2 <== and(tmp1, 0x3);".to_string(),
                    format!("{rd} <== mload();"),
                    format!("{rd} <== shr({rd}, 8 * tmp2);"),
                    format!("{rd} <== and({rd}, 0x0000ffff);"),
                ],
                rd,
            )
        }
        "sw" => {
            let (r1, r2, off) = rro(args);
            vec![
                format!("addr <== wrap({r2} + {off});"),
                format!("mstore {r1};"),
            ]
        }
        "sh" => {
            // store half word (two bytes)
            // TODO this code assumes it is at least aligned on
            // a two-byte boundary

            let (rs, rd, off) = rro(args);
            vec![
                format!("tmp1 <== wrap({rd} + {off});"),
                "addr <== and(tmp1, 0xfffffffc);".to_string(),
                "tmp2 <== and(tmp1, 0x3);".to_string(),
                "tmp1 <== mload();".to_string(),
                "tmp3 <== shl(0xffff, 8 * tmp2);".to_string(),
                "tmp3 <== xor(tmp3, 0xffffffff);".to_string(),
                "tmp1 <== and(tmp1, tmp3);".to_string(),
                format!("tmp3 <== and({rs}, 0xffff);"),
                "tmp3 <== shl(tmp3, 8 * tmp2);".to_string(),
                "tmp1 <== or(tmp1, tmp3);".to_string(),
                "mstore tmp1;".to_string(),
            ]
        }
        "sb" => {
            // store byte
            let (rs, rd, off) = rro(args);
            vec![
                format!("tmp1 <== wrap({rd} + {off});"),
                "addr <== and(tmp1, 0xfffffffc);".to_string(),
                "tmp2 <== and(tmp1, 0x3);".to_string(),
                "tmp1 <== mload();".to_string(),
                "tmp3 <== shl(0xff, 8 * tmp2);".to_string(),
                "tmp3 <== xor(tmp3, 0xffffffff);".to_string(),
                "tmp1 <== and(tmp1, tmp3);".to_string(),
                format!("tmp3 <== and({rs}, 0xff);"),
                "tmp3 <== shl(tmp3, 8 * tmp2);".to_string(),
                "tmp1 <== or(tmp1, tmp3);".to_string(),
                "mstore tmp1;".to_string(),
            ]
        }
        "nop" => vec![],
        "unimp" => vec!["fail;".to_string()],

        // Special instruction that is inserted to allow dynamic label references
        "load_dynamic" => {
            let (rd, label) = rl(args);
            only_if_no_write_to_zero(format!("{rd} <== load_label({label});"), rd)
        }

        // atomic and synchronization
        "fence" | "fence.i" => vec![],

        insn if insn.starts_with("amoadd.w") => {
            let (rd, rs2, rs1, off) = rrro(args);
            assert_eq!(off, 0);

            let rd = if rd.is_zero() {
                "tmp2".to_string()
            } else {
                rd.to_string()
            };

            vec![
                format!("addr <=X= {rs1};"),
                format!("{rd} <== mload();"),
                format!("tmp1 <== wrap({rd} + {rs2});"),
                format!("mstore tmp1;"),
            ]
        }

        insn if insn.starts_with("lr.w") => {
            // Very similar to "lw":
            let (rd, rs, off) = rro(args);
            assert_eq!(off, 0);
            // TODO misaligned access should raise misaligned address exceptions
            only_if_no_write_to_zero_vec(
                vec![
                    format!("addr <=X= {rs};"),
                    format!("{rd} <== mload();"),
                    // For consistency sake, I tried to use format!() here, but
                    // the lint doesn't like it
                    "lr_sc_reservation <=X= 1;".into(),
                ],
                rd,
            )
        }

        insn if insn.starts_with("sc.w") => {
            // Some overlap with "sw", but also writes 0 to rd on success
            let (rd, rs2, rs1, off) = rrro(args);
            assert_eq!(off, 0);
            // TODO: misaligned access should raise misaligned address exceptions
            let mut statements = vec![
                "skip_if_zero lr_sc_reservation, 2;".into(),
                format!("addr <=X= {rs1};"),
                format!("mstore {rs2};"),
            ];
            if !rd.is_zero() {
                statements.push(format!("{rd} <=X= (1 - lr_sc_reservation);"));
            }
            statements.push("lr_sc_reservation <=X= 0;".into());
            statements
        }

        _ => {
            panic!("Unknown instruction: {instr}");
        }
    }
}

#[cfg(test)]
mod test {
    use super::*;

    #[test]
    fn test_remove_matching_and_next_integers() {
        assert_eq!(
            remove_matching_and_next([0, 1, 2, 0, 2, 0, 0, 3, 2, 1].iter(), |&&i| { i == 0 })
                .copied()
                .collect::<Vec<_>>(),
            vec![2, 2, 1]
        );
    }

    #[test]
    fn test_remove_matching_and_next_strings() {
        assert_eq!(
            remove_matching_and_next(
                [
                    "croissant",
                    "pain au chocolat",
                    "chausson aux pommes",
                    "croissant" // corner case: if the label is at the end of the program
                ]
                .iter(),
                |&&s| { s == "croissant" }
            )
            .copied()
            .collect::<Vec<_>>(),
            vec!["chausson aux pommes"]
        );
    }
}<|MERGE_RESOLUTION|>--- conflicted
+++ resolved
@@ -66,21 +66,13 @@
     fn instruction_ends_control_flow(instr: &str) -> bool {
         match instr {
             "li" | "lui" | "la" | "mv" | "add" | "addi" | "sub" | "neg" | "mul" | "mulhu"
-<<<<<<< HEAD
-            | "mulhsu" | "divu" | "xor" | "xori" | "and" | "andi" | "or" | "ori" | "not"
-            | "slli" | "sll" | "srli" | "srl" | "srai" | "seqz" | "snez" | "slt" | "slti"
-            | "sltu" | "sltiu" | "sgtz" | "beq" | "beqz" | "bgeu" | "bltu" | "blt" | "bge"
-            | "bltz" | "blez" | "bgtz" | "bgez" | "bne" | "bnez" | "jal" | "jalr" | "call"
-            | "ecall" | "ebreak" | "lw" | "lb" | "lbu" | "lh" | "lhu" | "sw" | "sh" | "sb"
-            | "nop" | "fence" | "fence.i" | "amoadd.w.rl" | "amoadd.w" | "lr.w" | "lr.w.aq"
-            | "sc.w" | "sc.w.rl" => false,
-=======
-            | "divu" | "remu" | "xor" | "xori" | "and" | "andi" | "or" | "ori" | "not" | "slli"
-            | "sll" | "srli" | "srl" | "srai" | "seqz" | "snez" | "slt" | "slti" | "sltu"
-            | "sltiu" | "sgtz" | "beq" | "beqz" | "bgeu" | "bltu" | "blt" | "bge" | "bltz"
-            | "blez" | "bgtz" | "bgez" | "bne" | "bnez" | "jal" | "jalr" | "call" | "ecall"
-            | "ebreak" | "lw" | "lb" | "lbu" | "lhu" | "sw" | "sh" | "sb" | "nop" => false,
->>>>>>> 4d5f8fef
+            | "mulhsu" | "divu" | "remu" | "xor" | "xori" | "and" | "andi" | "or" | "ori"
+            | "not" | "slli" | "sll" | "srli" | "srl" | "srai" | "seqz" | "snez" | "slt"
+            | "slti" | "sltu" | "sltiu" | "sgtz" | "beq" | "beqz" | "bgeu" | "bltu" | "blt"
+            | "bge" | "bltz" | "blez" | "bgtz" | "bgez" | "bne" | "bnez" | "jal" | "jalr"
+            | "call" | "ecall" | "ebreak" | "lw" | "lb" | "lbu" | "lh" | "lhu" | "sw" | "sh"
+            | "sb" | "nop" | "fence" | "fence.i" | "amoadd.w.rl" | "amoadd.w" | "lr.w"
+            | "lr.w.aq" | "sc.w" | "sc.w.rl" => false,
             "j" | "jr" | "tail" | "ret" | "unimp" => true,
             _ => {
                 panic!("Unknown instruction: {instr}");
